--- conflicted
+++ resolved
@@ -6,11 +6,7 @@
 from app.models.admin import Admin
 from app.models.user import (UserCreate, UserModify, UserResponse,
                              UsersResponse, UserStatus)
-<<<<<<< HEAD
-=======
 from app.utils import report
-from app.utils.xray import xray_add_user, xray_remove_user
->>>>>>> 66069bce
 
 
 @app.post("/api/user", tags=['User'], response_model=UserResponse)
