import re
from datetime import datetime

from fastapi import Depends, Header, HTTPException, Path, Request, Response
from fastapi.responses import HTMLResponse
<<<<<<< HEAD
from datetime import datetime
from app import app, settings
=======

from app import app
>>>>>>> c77c6bab
from app.db import Session, crud, get_db
from app.models.user import UserResponse
from app.templates import render_template
from app.utils.jwt import get_subscription_payload
<<<<<<< HEAD
from app.utils.share import generate_subscription
from app.utils.share import encode_title
from config import SUBSCRIPTION_PAGE_TEMPLATE


@app.get("/sub/{token}/", tags=['Subscription'])
@app.get("/sub/{token}", include_in_schema=False)
=======
from app.utils.share import encode_title, generate_subscription
from config import (
    SUB_PROFILE_TITLE,
    SUB_SUPPORT_URL,
    SUB_UPDATE_INTERVAL,
    SUBSCRIPTION_PAGE_TEMPLATE,
    XRAY_SUBSCRIPTION_PATH
)


@app.get("/%s/{token}/" % XRAY_SUBSCRIPTION_PATH, tags=['Subscription'])
@app.get("/%s/{token}" % XRAY_SUBSCRIPTION_PATH, include_in_schema=False)
>>>>>>> c77c6bab
def user_subscription(token: str,
                      request: Request,
                      db: Session = Depends(get_db),
                      user_agent: str = Header(default="")):
    """
    Subscription link, V2ray and Clash supported
    """
    accept_header = request.headers.get("Accept", "")

    def get_subscription_user_info(user: UserResponse) -> dict:
        return {
            "upload": 0,
            "download": user.used_traffic,
            "total": user.data_limit,
            "expire": user.expire,
        }

    sub = get_subscription_payload(token)
    if not sub:
        return Response(status_code=204)

    dbuser = crud.get_user(db, sub['username'])
    if not dbuser or dbuser.created_at > sub['created_at']:
        return Response(status_code=204)

    if dbuser.sub_revoked_at and dbuser.sub_revoked_at > sub['created_at']:
        return Response(status_code=204)

    user: UserResponse = UserResponse.from_orm(dbuser)

    if "text/html" in accept_header:
        return HTMLResponse(
            render_template(
                SUBSCRIPTION_PAGE_TEMPLATE,
                {"user": user}
            )
        )

    response_headers = {
        "content-disposition": f'attachment; filename="{user.username}"',
        "profile-web-page-url": str(request.url),
        "support-url": settings.get('subscription_support_url_header', ''),
        "profile-title": encode_title(settings.get('subscription_page_title', 'Subscription')),
        "profile-update-interval": settings.get('subscription_update_interval_header', 12),
        "subscription-userinfo": "; ".join(
            f"{key}={val}"
            for key, val in get_subscription_user_info(user).items()
            if val is not None
        )
    }

    crud.update_user_sub(db, dbuser, user_agent)

    if re.match('^([Cc]lash-verge|[Cc]lash-?[Mm]eta)', user_agent):
        conf = generate_subscription(user=user, config_format="clash-meta", as_base64=False)
        return Response(content=conf, media_type="text/yaml", headers=response_headers)

    elif re.match('^([Cc]lash|[Ss]tash)', user_agent):
        conf = generate_subscription(user=user, config_format="clash", as_base64=False)
        return Response(content=conf, media_type="text/yaml", headers=response_headers)

    elif re.match('^(SFA|SFI|SFM|SFT)', user_agent):
        conf = generate_subscription(user=user, config_format="sing-box", as_base64=False)
        return Response(content=conf, media_type="application/json", headers=response_headers)

    elif re.match('^(SS|SSR|SSD|SSS|Outline|Shadowsocks|SSconf)', user_agent):
        conf = generate_subscription(user=user, config_format="outline", as_base64=False)
        return Response(content=conf, media_type="application/json", headers=response_headers)

    else:
        conf = generate_subscription(user=user, config_format="v2ray", as_base64=True)
        return Response(content=conf, media_type="text/plain", headers=response_headers)


@app.get("/%s/{token}/info" % XRAY_SUBSCRIPTION_PATH, tags=['Subscription'], response_model=UserResponse)
def user_subscription_info(token: str,
                           db: Session = Depends(get_db)):
    sub = get_subscription_payload(token)
    if not sub:
        return Response(status_code=404)

    dbuser = crud.get_user(db, sub['username'])
    if not dbuser or dbuser.created_at > sub['created_at']:
        return Response(status_code=404)

    elif dbuser.sub_revoked_at and dbuser.sub_revoked_at > sub['created_at']:
        return Response(status_code=404)

    return dbuser


@app.get("/%s/{token}/usage" % XRAY_SUBSCRIPTION_PATH, tags=['Subscription'])
def user_get_usage(token: str,
                   start: str = None,
                   end: str = None,
                   db: Session = Depends(get_db)):

    sub = get_subscription_payload(token)
    if not sub:
        return Response(status_code=204)

    dbuser = crud.get_user(db, sub['username'])
    if not dbuser or dbuser.created_at > sub['created_at']:
        return Response(status_code=204)

    if dbuser.sub_revoked_at and dbuser.sub_revoked_at > sub['created_at']:
        return Response(status_code=204)

    if start is None:
        start_date = datetime.fromtimestamp(datetime.utcnow().timestamp() - 30 * 24 * 3600)
    else:
        start_date = datetime.fromisoformat(start)

    if end is None:
        end_date = datetime.utcnow()
    else:
        end_date = datetime.fromisoformat(end)

    usages = crud.get_user_usages(db, dbuser, start_date, end_date)

    return {"usages": usages, "username": dbuser.username}


@app.get("/%s/{token}/{client_type}" % XRAY_SUBSCRIPTION_PATH, tags=['Subscription'])
def user_subscription_with_client_type(
    token: str,
    request: Request,
    client_type: str = Path(..., regex="sing-box|clash-meta|clash|outline|v2ray"),
    db: Session = Depends(get_db),
):
    """
    Subscription link, v2ray, clash, sing-box, outline and clash-meta supported
    """

    def get_subscription_user_info(user: UserResponse) -> dict:
        return {
            "upload": 0,
            "download": user.used_traffic,
            "total": user.data_limit,
            "expire": user.expire,
        }

    sub = get_subscription_payload(token)
    if not sub:
        return Response(status_code=204)

    dbuser = crud.get_user(db, sub['username'])
    if not dbuser or dbuser.created_at > sub['created_at']:
        return Response(status_code=204)

    if dbuser.sub_revoked_at and dbuser.sub_revoked_at > sub['created_at']:
        return Response(status_code=204)

    user: UserResponse = UserResponse.from_orm(dbuser)

    response_headers = {
        "content-disposition": f'attachment; filename="{user.username}"',
        "profile-web-page-url": str(request.url),
        "support-url": settings.get('subscription_support_url_header', ''),
        "profile-title": encode_title(settings.get('subscription_page_title', 'Subscription')),
        "profile-update-interval": settings.get('subscription_update_interval_header', 12),
        "subscription-userinfo": "; ".join(
            f"{key}={val}"
            for key, val in get_subscription_user_info(user).items()
            if val is not None
        )
    }

    if client_type == "clash-meta":
        conf = generate_subscription(user=user, config_format="clash-meta", as_base64=False)
        return Response(content=conf, media_type="text/yaml", headers=response_headers)

    elif client_type == "sing-box":
        conf = generate_subscription(user=user, config_format="sing-box", as_base64=False)
        return Response(content=conf, media_type="application/json", headers=response_headers)

    elif client_type == "clash":
        conf = generate_subscription(user=user, config_format="clash", as_base64=False)
        return Response(content=conf, media_type="text/yaml", headers=response_headers)

    elif client_type == "v2ray":
        conf = generate_subscription(user=user, config_format="v2ray", as_base64=True)
        return Response(content=conf, media_type="text/plain", headers=response_headers)

    elif client_type == "outline":
        conf = generate_subscription(user=user, config_format="outline", as_base64=False)
        return Response(content=conf, media_type="application/json", headers=response_headers)

    else:
        raise HTTPException(status_code=400, detail="Invalid subscription type")<|MERGE_RESOLUTION|>--- conflicted
+++ resolved
@@ -3,31 +3,14 @@
 
 from fastapi import Depends, Header, HTTPException, Path, Request, Response
 from fastapi.responses import HTMLResponse
-<<<<<<< HEAD
 from datetime import datetime
 from app import app, settings
-=======
-
-from app import app
->>>>>>> c77c6bab
 from app.db import Session, crud, get_db
 from app.models.user import UserResponse
 from app.templates import render_template
 from app.utils.jwt import get_subscription_payload
-<<<<<<< HEAD
-from app.utils.share import generate_subscription
-from app.utils.share import encode_title
-from config import SUBSCRIPTION_PAGE_TEMPLATE
-
-
-@app.get("/sub/{token}/", tags=['Subscription'])
-@app.get("/sub/{token}", include_in_schema=False)
-=======
 from app.utils.share import encode_title, generate_subscription
 from config import (
-    SUB_PROFILE_TITLE,
-    SUB_SUPPORT_URL,
-    SUB_UPDATE_INTERVAL,
     SUBSCRIPTION_PAGE_TEMPLATE,
     XRAY_SUBSCRIPTION_PATH
 )
@@ -35,7 +18,6 @@
 
 @app.get("/%s/{token}/" % XRAY_SUBSCRIPTION_PATH, tags=['Subscription'])
 @app.get("/%s/{token}" % XRAY_SUBSCRIPTION_PATH, include_in_schema=False)
->>>>>>> c77c6bab
 def user_subscription(token: str,
                       request: Request,
                       db: Session = Depends(get_db),
