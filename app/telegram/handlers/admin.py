import io
import math
import os
import random
import re
import string
from datetime import datetime

import qrcode
import sqlalchemy
from dateutil.relativedelta import relativedelta
from telebot import types
from telebot.util import user_link

from app import settings, xray
from app.db import GetDB, crud
from app.models.proxy import ProxyTypes
from app.models.user import (UserCreate, UserModify, UserResponse, UserStatus,
                             UserStatusModify)
from app.models.user_template import UserTemplateResponse
from app.telegram import bot
from app.telegram.utils.custom_filters import (cb_query_equals,
                                               cb_query_startswith)
from app.telegram.utils.keyboard import BotKeyboard
from app.utils.store import MemoryStorage
from app.utils.system import cpu_usage, memory_usage, readable_size

try:
    from app.utils.system import realtime_bandwith as realtime_bandwidth
except ImportError:
    from app.utils.system import realtime_bandwidth

from config import TELEGRAM_DEFAULT_VLESS_FLOW

mem_store = MemoryStorage()


def get_system_info():
    mem = memory_usage()
    cpu = cpu_usage()
    with GetDB() as db:
        bandwidth = crud.get_system_usage(db)
        total_users = crud.get_users_count(db)
        users_active = crud.get_users_count(db, UserStatus.active)
    return """\
🎛 *CPU Cores*: `{cpu_cores}`
🖥 *CPU Usage*: `{cpu_percent}%`
➖➖➖➖➖➖➖
📊 *Total Memory*: `{total_memory}`
📈 *In Use Memory*: `{used_memory}`
📉 *Free Memory*: `{free_memory}`
➖➖➖➖➖➖➖
⬇️ *Download Usage*: `{down_bandwidth}`
⬆️ *Upload Usage*: `{up_bandwidth}`
↕️ *Total Usage*: `{total_bandwidth}`
➖➖➖➖➖➖➖
👥 *Total Users*: `{total_users}`
🟢 *Active Users*: `{active_users}`
🔴 *Deactivate Users*: `{deactivate_users}`
➖➖➖➖➖➖➖
⏫ *Upload Speed*: `{up_speed}`
⏬ *Download Speed*: `{down_speed}`
""".format(
        cpu_cores=cpu.cores,
        cpu_percent=cpu.percent,
        total_memory=readable_size(mem.total),
        used_memory=readable_size(mem.used),
        free_memory=readable_size(mem.free),
        total_bandwidth=readable_size(bandwidth.uplink + bandwidth.downlink),
        up_bandwidth=readable_size(bandwidth.uplink),
        down_bandwidth=readable_size(bandwidth.downlink),
        total_users=total_users,
        active_users=users_active,
        deactivate_users=total_users - users_active,
        up_speed=readable_size(realtime_bandwidth().outgoing_bytes),
        down_speed=readable_size(realtime_bandwidth().outgoing_bytes)
    )


def schedule_delete_message(chat_id, *message_ids: int) -> None:
    messages: list[int] = mem_store.get(f"{chat_id}:messages_to_delete", [])
    for mid in message_ids:
        messages.append(mid)
    mem_store.set(f"{chat_id}:messages_to_delete", messages)


def cleanup_messages(chat_id: int) -> None:
    messages: list[int] = mem_store.get(f"{chat_id}:messages_to_delete", [])
    for message_id in messages:
        try:
            bot.delete_message(chat_id, message_id)
        except:
            pass
    mem_store.set(f"{chat_id}:messages_to_delete", [])


@bot.message_handler(commands=['start', 'help'], is_admin=True)
def help_command(message: types.Message):
    cleanup_messages(message.chat.id)
    bot.clear_step_handler_by_chat_id(message.chat.id)
    return bot.reply_to(message, """
{user_link} Welcome to Marzban Telegram-Bot Admin Panel.
Here you can manage your users and proxies.
To get started, use the buttons below.
""".format(
        user_link=user_link(message.from_user)
    ), parse_mode="html", reply_markup=BotKeyboard.main_menu())


@bot.callback_query_handler(cb_query_equals('system'), is_admin=True)
def system_command(call: types.CallbackQuery):
    return bot.edit_message_text(
        get_system_info(),
        call.message.chat.id,
        call.message.message_id,
        parse_mode="MarkdownV2",
        reply_markup=BotKeyboard.main_menu()
    )


@bot.callback_query_handler(cb_query_equals('restart'), is_admin=True)
def restart_command(call: types.CallbackQuery):
    bot.edit_message_text(
        '⚠️ Are you sure? This will restart Xray core.',
        call.message.chat.id,
        call.message.message_id,
        reply_markup=BotKeyboard.confirm_action(action='restart')
    )


@bot.callback_query_handler(cb_query_startswith('delete:'), is_admin=True)
def delete_user_command(call: types.CallbackQuery):
    username = call.data.split(':')[1]
    bot.edit_message_text(
        f'⚠️ Are you sure? This will delete user `{username}`.',
        call.message.chat.id,
        call.message.message_id,
        parse_mode="markdown",
        reply_markup=BotKeyboard.confirm_action(
            action='delete', username=username)
    )


@bot.callback_query_handler(cb_query_startswith("suspend:"), is_admin=True)
def suspend_user_command(call: types.CallbackQuery):
    username = call.data.split(":")[1]
    bot.edit_message_text(
        f"⚠️ Are you sure? This will suspend user `{username}`.",
        call.message.chat.id,
        call.message.message_id,
        parse_mode="markdown",
        reply_markup=BotKeyboard.confirm_action(
            action="suspend", username=username),
    )


@bot.callback_query_handler(cb_query_startswith("activate:"), is_admin=True)
def activate_user_command(call: types.CallbackQuery):
    username = call.data.split(":")[1]
    bot.edit_message_text(
        f"⚠️ Are you sure? This will activate user `{username}`.",
        call.message.chat.id,
        call.message.message_id,
        parse_mode="markdown",
        reply_markup=BotKeyboard.confirm_action(
            action="activate", username=username),
    )


@bot.callback_query_handler(cb_query_startswith("reset_usage:"), is_admin=True)
def reset_usage_user_command(call: types.CallbackQuery):
    username = call.data.split(":")[1]
    bot.edit_message_text(
        f"⚠️ Are you sure? This will Reset Usage of user `{username}`.",
        call.message.chat.id,
        call.message.message_id,
        parse_mode="markdown",
        reply_markup=BotKeyboard.confirm_action(
            action="reset_usage", username=username),
    )


@bot.callback_query_handler(cb_query_equals('edit_all'), is_admin=True)
def edit_all_command(call: types.CallbackQuery):
    with GetDB() as db:
        total_users = crud.get_users_count(db)
        active_users = crud.get_users_count(db, UserStatus.active)
        disabled_users = crud.get_users_count(db, UserStatus.disabled)
        expired_users = crud.get_users_count(db, UserStatus.expired)
        limited_users = crud.get_users_count(db, UserStatus.limited)
        text = f'''
👥 *Total Users*: `{total_users}`
✅ *Active Users*: `{active_users}`
❌ *Disabled Users*: `{disabled_users}`
🕰 *Expired Users*: `{expired_users}`
🪫 *Limited Users*: `{limited_users}`'''
    return bot.edit_message_text(
        text,
        call.message.chat.id,
        call.message.message_id,
        parse_mode="markdown",
        reply_markup=BotKeyboard.edit_all_menu()
    )


@bot.callback_query_handler(cb_query_equals('delete_expired'), is_admin=True)
def delete_expired_command(call: types.CallbackQuery):
    bot.edit_message_text(
        f"⚠️ Are you sure? This will *DELETE All Expired Users*‼️",
        call.message.chat.id,
        call.message.message_id,
        parse_mode="markdown",
        reply_markup=BotKeyboard.confirm_action(action="delete_expired"))


@bot.callback_query_handler(cb_query_equals('delete_limited'), is_admin=True)
def delete_limited_command(call: types.CallbackQuery):
    bot.edit_message_text(
        f"⚠️ Are you sure? This will *DELETE All Limited Users*‼️",
        call.message.chat.id,
        call.message.message_id,
        parse_mode="markdown",
        reply_markup=BotKeyboard.confirm_action(action="delete_limited"))


@bot.callback_query_handler(cb_query_equals('add_data'), is_admin=True)
def add_data_command(call: types.CallbackQuery):
    msg = bot.edit_message_text(
        f"🔋 Enter Data Limit to increase or decrease (GB):",
        call.message.chat.id,
        call.message.message_id,
        reply_markup=BotKeyboard.inline_cancel_action())
    schedule_delete_message(call.message.chat.id, call.message.id)
    schedule_delete_message(call.message.chat.id, msg.id)
    return bot.register_next_step_handler(call.message, add_data_step)


def add_data_step(message):
    try:
        data_limit = float(message.text)
        if not data_limit:
            raise ValueError
    except ValueError:
        wait_msg = bot.send_message(message.chat.id, '❌ Data limit must be a number and not zero.')
        schedule_delete_message(message.chat.id, wait_msg.message_id)
        return bot.register_next_step_handler(wait_msg, add_data_step)
    schedule_delete_message(message.chat.id, message.message_id)
    msg = bot.send_message(
        message.chat.id,
        f"⚠️ Are you sure? this will change Data limit of all users according to <b>"
        f"{'+' if data_limit > 0 else '-'}{readable_size(abs(data_limit *1024*1024*1024))}</b>",
        parse_mode="html",
        reply_markup=BotKeyboard.confirm_action('add_data', data_limit))
    cleanup_messages(message.chat.id)
    schedule_delete_message(message.chat.id, msg.id)


@bot.callback_query_handler(cb_query_equals('add_time'), is_admin=True)
def add_time_command(call: types.CallbackQuery):
    msg = bot.edit_message_text(
        f"📅 Enter Days to increase or decrease expiry:",
        call.message.chat.id,
        call.message.message_id,
        reply_markup=BotKeyboard.inline_cancel_action())
    schedule_delete_message(call.message.chat.id, call.message.id)
    schedule_delete_message(call.message.chat.id, msg.id)
    return bot.register_next_step_handler(call.message, add_time_step)


def add_time_step(message):
    try:
        days = int(message.text)
        if not days:
            raise ValueError
    except ValueError:
        wait_msg = bot.send_message(message.chat.id, '❌ Days must be as a number and not zero.')
        schedule_delete_message(message.chat.id, wait_msg.message_id)
        return bot.register_next_step_handler(wait_msg, add_time_step)
    schedule_delete_message(message.chat.id, message.message_id)
    msg = bot.send_message(
        message.chat.id,
        f"⚠️ Are you sure? this will change Expiry Time of all users according to <b>{days} Days</b>",
        parse_mode="html",
        reply_markup=BotKeyboard.confirm_action('add_time', days))
    cleanup_messages(message.chat.id)
    schedule_delete_message(message.chat.id, msg.id)


@bot.callback_query_handler(cb_query_startswith("inbound"), is_admin=True)
def inbound_command(call: types.CallbackQuery):
    bot.edit_message_text(
        f"Select inbound to *{call.data[8:].title()}* from all users",
        call.message.chat.id,
        call.message.message_id,
        parse_mode="markdown",
        reply_markup=BotKeyboard.inbounds_menu(call.data, xray.config.inbounds_by_tag))


@bot.callback_query_handler(cb_query_startswith("confirm_inbound"), is_admin=True)
def delete_expired_confirm_command(call: types.CallbackQuery):
    bot.edit_message_text(
        f"⚠️ Are you sure? This will *{call.data[16:].replace(':', ' ')} for All Users*‼️",
        call.message.chat.id,
        call.message.message_id,
        parse_mode="markdown",
        reply_markup=BotKeyboard.confirm_action(action=call.data[8:]))


@bot.callback_query_handler(cb_query_startswith("edit:"), is_admin=True)
def edit_command(call: types.CallbackQuery):
    bot.clear_step_handler_by_chat_id(call.message.chat.id)
    username = call.data.split(":")[1]
    with GetDB() as db:
        db_user = crud.get_user(db, username)
        if not db_user:
            return bot.answer_callback_query(
                call.id,
                '❌ User not found.',
                show_alert=True
            )
        user = UserResponse.from_orm(db_user)
    mem_store.set(f'{call.message.chat.id}:username', username)
    mem_store.set(f'{call.message.chat.id}:data_limit', db_user.data_limit)
    mem_store.set(f'{call.message.chat.id}:expire_date', datetime.fromtimestamp(
        db_user.expire) if db_user.expire else None)
    mem_store.set(
        f'{call.message.chat.id}:protocols',
        {protocol.value: inbounds for protocol, inbounds in db_user.inbounds.items()})
    bot.edit_message_text(
        f"📝 Editing user `{username}`",
        call.message.chat.id,
        call.message.message_id,
        parse_mode="markdown",
        reply_markup=BotKeyboard.select_protocols(
            user.inbounds,
            "edit",
            username=username,
            data_limit=db_user.data_limit,
            expire_date=mem_store.get(f"{call.message.chat.id}:expire_date"),
        )
    )


@bot.callback_query_handler(cb_query_equals('help_edit'), is_admin=True)
def help_edit_command(call: types.CallbackQuery):
    bot.answer_callback_query(
        call.id,
        text="Press the (✏️ Edit) button to edit",
        show_alert=True
    )


@bot.callback_query_handler(cb_query_equals('cancel'), is_admin=True)
def cancel_command(call: types.CallbackQuery):
    bot.clear_step_handler_by_chat_id(call.message.chat.id)
    return bot.edit_message_text(
        get_system_info(),
        call.message.chat.id,
        call.message.message_id,
        parse_mode="MarkdownV2",
        reply_markup=BotKeyboard.main_menu()
    )


@bot.callback_query_handler(cb_query_startswith('edit_user:'), is_admin=True)
def edit_user_command(call: types.CallbackQuery):
    _, username, action = call.data.split(":")
    schedule_delete_message(call.message.chat.id, call.message.id)
    cleanup_messages(call.message.chat.id)
    if action == "data":
        msg = bot.send_message(
            call.message.chat.id,
            '⬆️ Enter Data Limit (GB):\n⚠️ Send 0 for unlimited.',
            reply_markup=BotKeyboard.inline_cancel_action(f'user:{username}')
        )
        mem_store.set(f"{call.message.chat.id}:edit_msg_text", call.message.text)
        bot.clear_step_handler_by_chat_id(call.message.chat.id)
        bot.register_next_step_handler(
            call.message, edit_user_data_limit_step, username)
        schedule_delete_message(call.message.chat.id, msg.message_id)
    elif action == "expire":
        msg = bot.send_message(
            call.message.chat.id,
            '⬆️ Enter Expire Date (YYYY-MM-DD)\nOr You Can Use Regex Symbol: ^[0-9]{1,3}(M|D) :\n⚠️ Send 0 for never expire.',
            reply_markup=BotKeyboard.inline_cancel_action(f'user:{username}'))
        mem_store.set(f"{call.message.chat.id}:edit_msg_text", call.message.text)
        bot.clear_step_handler_by_chat_id(call.message.chat.id)
        bot.register_next_step_handler(
            call.message, edit_user_expire_step, username=username)
        schedule_delete_message(call.message.chat.id, msg.message_id)


def edit_user_data_limit_step(message: types.Message, username: str):
    try:
        if float(message.text) < 0:
            wait_msg = bot.send_message(message.chat.id, '❌ Data limit must be greater or equal to 0.')
            schedule_delete_message(message.chat.id, wait_msg.message_id)
            return bot.register_next_step_handler(wait_msg, edit_user_data_limit_step, username=username)
        data_limit = float(message.text) * 1024 * 1024 * 1024
    except ValueError:
        wait_msg = bot.send_message(message.chat.id, '❌ Data limit must be a number.')
        schedule_delete_message(message.chat.id, wait_msg.message_id)
        return bot.register_next_step_handler(wait_msg, edit_user_data_limit_step, username=username)
    mem_store.set(f'{message.chat.id}:data_limit', data_limit)
    schedule_delete_message(message.chat.id, message.message_id)
    text = mem_store.get(f"{message.chat.id}:edit_msg_text")
    mem_store.delete(f"{message.chat.id}:edit_msg_text")
    bot.send_message(
        message.chat.id,
        text or f"📝 Editing user <code>{username}</code>",
        parse_mode="html",
        reply_markup=BotKeyboard.select_protocols(
            mem_store.get(f'{message.chat.id}:protocols'), "edit",
            username=username, data_limit=data_limit, expire_date=mem_store.get(f'{message.chat.id}:expire_date')))
    cleanup_messages(message.chat.id)


def edit_user_expire_step(message: types.Message, username: str):
    try:
        now = datetime.now()
        today = datetime(
            year=now.year,
            month=now.month,
            day=now.day,
            hour=23,
            minute=59,
            second=59
        )
        if re.match(r'^[0-9]{1,3}(M|m|D|d)$', message.text):
            expire_date = today
            number_pattern = r'^[0-9]{1,3}'
            number = int(re.findall(number_pattern, message.text)[0])
            symbol_pattern = r'(M|m|D|d)$'
            symbol = re.findall(symbol_pattern, message.text)[0].upper()
            if symbol == 'M':
                expire_date = today + relativedelta(months=number)
            elif symbol == 'D':
                expire_date = today + relativedelta(days=number)
        elif message.text != '0':
            expire_date = datetime.strptime(message.text, "%Y-%m-%d")
        else:
            expire_date = None
        if expire_date and expire_date < today:
            wait_msg = bot.send_message(message.chat.id, '❌ Expire date must be greater than today.')
            schedule_delete_message(message.chat.id, wait_msg.message_id)
            return bot.register_next_step_handler(wait_msg, edit_user_expire_step, username=username)
    except ValueError:
        wait_msg = bot.send_message(
            message.chat.id,
            '❌ Expire date must be in YYYY-MM-DD format.\nOr You Can Use Regex Symbol: ^[0-9]{1,3}(M|D)')
        schedule_delete_message(message.chat.id, wait_msg.message_id)
        return bot.register_next_step_handler(wait_msg, edit_user_expire_step, username=username)

    mem_store.set(f'{message.chat.id}:expire_date', expire_date)
    schedule_delete_message(message.chat.id, message.message_id)
    text = mem_store.get(f"{message.chat.id}:edit_msg_text")
    mem_store.delete(f"{message.chat.id}:edit_msg_text")
    bot.send_message(
        message.chat.id,
        text or f"📝 Editing user <code>{username}</code>",
        parse_mode="html",
        reply_markup=BotKeyboard.select_protocols(
            mem_store.get(f'{message.chat.id}:protocols'), "edit",
            username=username, data_limit=mem_store.get(f'{message.chat.id}:data_limit'), expire_date=expire_date))
    cleanup_messages(message.chat.id)


@bot.callback_query_handler(cb_query_startswith('users:'), is_admin=True)
def users_command(call: types.CallbackQuery):
    page = int(call.data.split(':')[1]) if len(call.data.split(':')) > 1 else 1
    with GetDB() as db:
        total_pages = math.ceil(crud.get_users_count(db) / 10)
        users = crud.get_users(db, offset=(page - 1) * 10, limit=10, sort=[crud.UsersSortingOptions["-created_at"]])
        text = """👥 Users: (Page {page}/{total_pages})
✅ Active
❌ Disabled
🕰 Expired
🪫 Limited""".format(page=page, total_pages=total_pages)

    bot.edit_message_text(
        text,
        call.message.chat.id,
        call.message.message_id,
        parse_mode="HTML",
        reply_markup=BotKeyboard.user_list(
            users, page, total_pages=total_pages)
    )


def get_user_info_text(
        status: str, username: str, sub_url: str, data_limit: int = None,
        usage: int = None, expire: int = None, note: str = None) -> str:
    statuses = {
        'active': '✅',
        'expired': '🕰',
        'limited': '🪫',
        'disabled': '❌'}
    text = f'''\
┌─{statuses[status]} <b>Status:</b> <code>{status.title()}</code>
│          └─<b>Username:</b> <code>{username}</code>
│
├─🔋 <b>Data limit:</b> <code>{readable_size(data_limit) if data_limit else 'Unlimited'}</code>
│          └─<b>Data Used:</b> <code>{readable_size(usage) if usage else "-"}</code>
│
├─📅 <b>Expiry Date:</b> <code>{datetime.fromtimestamp(expire).date() if expire else 'Never'}</code>
│           └─<b>Days left:</b> <code>{(datetime.fromtimestamp(expire or 0) - datetime.now()).days if expire else '-'}</code>
│
'''
    if note:
        text += f'├─📝 <b>Note:</b> <code>{note}</code>\n│\n'
    text += f'└─🚀 <b><a href="{sub_url}">Subscription</a>:</b> <code>{sub_url}</code>'
    return text


def get_template_info_text(
        id: int, data_limit: int, expire_duration: int, username_prefix: str, username_suffix: str, inbounds: dict):
    protocols = ""
    for p, inbounds in inbounds.items():
        protocols += f"\n├─ <b>{p.upper()}</b>\n"
        protocols += "├───" + ", ".join([f"<code>{i}</code>" for i in inbounds])
    text = f"""
📊 Template Info:
┌ ID: <b>{id}</b>
├ Data Limit: <b>{readable_size(data_limit) if data_limit else 'Unlimited'}</b>
├ Expire Date: <b>{(datetime.now() + relativedelta(seconds=expire_duration)).strftime('%Y-%m-%d') if expire_duration else 'Never'}</b>
├ Username Prefix: <b>{username_prefix if username_prefix else '🚫'}</b>
├ Username Suffix: <b>{username_suffix if username_suffix else '🚫'}</b>
├ Protocols: {protocols}
        """
    return text


@bot.callback_query_handler(cb_query_startswith('edit_note:'), is_admin=True)
def edit_note_command(call: types.CallbackQuery):
    username = call.data.split(':')[1]
    with GetDB() as db:
        db_user = crud.get_user(db, username)
        if not db_user:
            return bot.answer_callback_query(call.id, '❌ User not found.', show_alert=True)
    schedule_delete_message(call.message.chat.id, call.message.id)
    cleanup_messages(call.message.chat.id)
    msg = bot.send_message(
        call.message.chat.id,
        f'<b>📝 Current Note:</b> <code>{db_user.note}</code>\n\nSend new Note for <code>{username}</code>',
        parse_mode="HTML",
        reply_markup=BotKeyboard.inline_cancel_action(f'user:{username}'))
    mem_store.set(f'{call.message.chat.id}:username', username)
    schedule_delete_message(call.message.chat.id, msg.id)
    bot.register_next_step_handler(msg, edit_note_step)


def edit_note_step(message: types.Message):
    note = message.text or ''
    if len(note) > 500:
        wait_msg = bot.send_message(message.chat.id, '❌ Note can not be more than 500 characters.')
        schedule_delete_message(message.chat.id, wait_msg.id)
        schedule_delete_message(message.chat.id, message.id)
        return bot.register_next_step_handler(wait_msg, edit_note_step)
    with GetDB() as db:
        username = mem_store.get(f'{message.chat.id}:username')
        if not username:
            cleanup_messages(message.chat.id)
            bot.reply_to(message, '❌ Something went wrong!\n restart bot /start')
        db_user = crud.get_user(db, username)
        last_note = db_user.note
        modify = UserModify(note=note)
        db_user = crud.update_user(db, db_user, modify)
        user = UserResponse.from_orm(db_user)
        text = get_user_info_text(
            status=user.status,
            username=user.username,
            sub_url=user.subscription_url,
            expire=user.expire,
            data_limit=user.data_limit,
            usage=user.used_traffic,
            note=note or ' ')
        bot.reply_to(message, text, parse_mode="html", reply_markup=BotKeyboard.user_menu(user_info={
            'status': user.status,
            'username': user.username}, note=note))
        if settings.get("telegram_logs_channel_id"):
            text = f'''\
📝 <b>#Edit_Note #From_Bot</b>
➖➖➖➖➖➖➖➖➖
<b>Username :</b> <code>{user.username}</code>
<b>Last Note :</b> <code>{last_note}</code>
<b>New Note :</b> <code>{user.note}</code>
➖➖➖➖➖➖➖➖➖
<b>By :</b> <a href="tg://user?id={message.chat.id}">{message.from_user.full_name}</a>'''
            try:
                bot.send_message(settings['telegram_logs_channel_id'], text, 'HTML')
            except:
                pass


@bot.callback_query_handler(cb_query_startswith('user:'), is_admin=True)
def user_command(call: types.CallbackQuery):
    bot.clear_step_handler_by_chat_id(call.message.chat.id)
    username = call.data.split(':')[1]
    page = int(call.data.split(':')[2]) if len(call.data.split(':')) > 2 else 1
    with GetDB() as db:
        db_user = crud.get_user(db, username)
        if not db_user:
            return bot.answer_callback_query(
                call.id,
                '❌ User not found.',
                show_alert=True
            )
        user = UserResponse.from_orm(db_user)
    try:
        note = user.note or ' '
    except:
        note = None
    text = get_user_info_text(
        status=user.status, username=username, sub_url=user.subscription_url,
        data_limit=user.data_limit, usage=user.used_traffic, expire=user.expire, note=note),
    bot.edit_message_text(
        text,
        call.message.chat.id, call.message.message_id, parse_mode="HTML",
        reply_markup=BotKeyboard.user_menu(
            {'username': user.username, 'status': user.status},
            page=page, note=note))


@bot.callback_query_handler(cb_query_startswith("revoke_sub:"), is_admin=True)
def revoke_sub_command(call: types.CallbackQuery):
    username = call.data.split(":")[1]
    bot.edit_message_text(
        f"⚠️ Are you sure? This will *Revoke Subscription* link for `{username}`‼️",
        call.message.chat.id,
        call.message.message_id,
        parse_mode="markdown",
        reply_markup=BotKeyboard.confirm_action(action=call.data))


@bot.callback_query_handler(cb_query_startswith("links:"), is_admin=True)
def links_command(call: types.CallbackQuery):
    username = call.data.split(":")[1]

    with GetDB() as db:
        db_user = crud.get_user(db, username)
        if not db_user:
            return bot.answer_callback_query(call.id, "User not found!", show_alert=True)

        user = UserResponse.from_orm(db_user)

    text = f"<code>{user.subscription_url}</code>\n\n\n"
    for link in user.links:
        text += f"<code>{link}</code>\n\n"

    bot.edit_message_text(
        text,
        call.message.chat.id,
        call.message.message_id,
        parse_mode="HTML",
        reply_markup=BotKeyboard.show_links(username)
    )


@bot.callback_query_handler(cb_query_startswith("genqr:"), is_admin=True)
def genqr_command(call: types.CallbackQuery):
    username = call.data.split(":")[1]

    with GetDB() as db:
        db_user = crud.get_user(db, username)
        if not db_user:
            return bot.answer_callback_query(call.id, "User not found!", show_alert=True)

        user = UserResponse.from_orm(db_user)

    bot.answer_callback_query(call.id, "Generating QR code...")

    for link in user.links:
        f = io.BytesIO()
        qr = qrcode.QRCode(border=6)
        qr.add_data(link)
        qr.make_image().save(f)
        f.seek(0)
        bot.send_photo(
            call.message.chat.id,
            photo=f,
            caption=f"<code>{link}</code>",
            parse_mode="HTML"
        )
    with io.BytesIO() as f:
        qr = qrcode.QRCode(border=6)
        qr.add_data(user.subscription_url)
        qr.make_image().save(f)
        f.seek(0)
        bot.send_photo(
            call.message.chat.id,
            photo=f,
            caption=get_user_info_text(
                status=user.status,
                username=user.username,
                sub_url=user.subscription_url,
                data_limit=user.data_limit,
                usage=user.used_traffic,
                expire=user.expire
            ),
            parse_mode="HTML",
            reply_markup=BotKeyboard.subscription_page(user.subscription_url)
        )
    try:
        bot.delete_message(call.message.chat.id, call.message.message_id)
    except:
        pass

    text = f"<code>{user.subscription_url}</code>\n\n\n"
    for link in user.links:
        text += f"<code>{link}</code>\n\n"

    bot.send_message(
        call.message.chat.id,
        text,
        "HTML",
        reply_markup=BotKeyboard.show_links(username)
    )


@bot.callback_query_handler(cb_query_startswith('template_charge:'), is_admin=True)
def template_charge_command(call: types.CallbackQuery):
    _, template_id, username = call.data.split(":")
    now = datetime.now()
    today = datetime(
        year=now.year,
        month=now.month,
        day=now.day,
        hour=23,
        minute=59,
        second=59
    )
    with GetDB() as db:
        template = crud.get_user_template(db, template_id)
        if not template:
            return bot.answer_callback_query(call.id, "Template not found!", show_alert=True)
        template = UserTemplateResponse.from_orm(template)

        db_user = crud.get_user(db, username)
        if not db_user:
            return bot.answer_callback_query(call.id, "User not found!", show_alert=True)
        user = UserResponse.from_orm(db_user)
        if (user.data_limit and not user.expire) or (not user.data_limit and user.expire):
            try:
                note = user.note or ' '
            except:
                note = None
            text = get_user_info_text(
                status='active', username=username, sub_url=user.subscription_url,
                expire=int(
                    ((datetime.fromtimestamp(user.expire) if user.expire else today) +
                     relativedelta(seconds=template.expire_duration)).timestamp()),
                data_limit=(user.data_limit - user.used_traffic + template.data_limit)
                if user.data_limit else template.data_limit, usage=0, note=note)
            bot.edit_message_text(
                f'''\
‼️ <b>If add template <u>Bandwidth</u> and <u>Time</u> to the user, the user will be this</b>:\n\n\
{text}\n\n\
<b>Add template <u>Bandwidth</u> and <u>Time</u> to user or Reset to <u>Template default</u></b>⁉️''',
                call.message.chat.id, call.message.message_id, parse_mode='html',
                reply_markup=BotKeyboard.charge_add_or_reset(
                    username=username, template_id=template_id))
        elif (not user.data_limit and not user.expire) or (user.used_traffic > user.data_limit) or (now > datetime.fromtimestamp(user.expire)):
            crud.reset_user_data_usage(db, db_user)
            expire_date = None
            if template.expire_duration:
                expire_date = today + relativedelta(seconds=template.expire_duration)
            modify = UserModify(
                status=UserStatusModify.active,
                expire=int(expire_date.timestamp()) if expire_date else 0,
                data_limit=template.data_limit,
            )
            db_user = crud.update_user(db, db_user, modify)
            xray.operations.add_user(db_user)

            try:
                note = user.note or ' '
            except:
                note = None
            text = get_user_info_text(
                status='active',
                username=username,
                sub_url=user.subscription_url,
                expire=int(expire_date.timestamp()),
                data_limit=template.data_limit,
                usage=0, note=note)
            bot.edit_message_text(
                f'🔋 User Successfully Charged!\n\n{text}',
                call.message.chat.id,
                call.message.message_id,
                parse_mode='html',
                reply_markup=BotKeyboard.user_menu(user_info={
                    'status': 'active',
                    'username': user.username}, note=note))
            if settings.get("telegram_logs_channel_id"):
                text = f'''\
🔋 <b>#Charged #Reset #From_Bot</b>
➖➖➖➖➖➖➖➖➖
<b>Template :</b> <code>{template.name}</code>
<b>Username :</b> <code>{user.username}</code>
➖➖➖➖➖➖➖➖➖
<u><b>Last status</b></u>
<b>├Traffic Limit :</b> <code>{readable_size(user.data_limit) if user.data_limit else "Unlimited"}</code>
<b>├Expire Date :</b> <code>\
{datetime.fromtimestamp(user.expire).strftime('%H:%M:%S %Y-%m-%d') if user.expire else "Never"}</code>
➖➖➖➖➖➖➖➖➖
<u><b>New status</b></u>
<b>├Traffic Limit :</b> <code>{readable_size(db_user.data_limit) if db_user.data_limit else "Unlimited"}</code>
<b>├Expire Date :</b> <code>\
{datetime.fromtimestamp(db_user.expire).strftime('%H:%M:%S %Y-%m-%d') if db_user.expire else "Never"}</code>
➖➖➖➖➖➖➖➖➖
<b>By :</b> <a href="tg://user?id={call.from_user.id}">{call.from_user.full_name}</a>'''
                try:
                    bot.send_message(settings['telegram_logs_channel_id'], text, 'HTML')
                except:
                    pass
        else:
            try:
                note = user.note or ' '
            except:
                note = None
            text = get_user_info_text(
                status='active', username=username, sub_url=user.subscription_url,
                expire=int(
                    ((datetime.fromtimestamp(user.expire) if user.expire else today) +
                     relativedelta(seconds=template.expire_duration)).timestamp()),
                data_limit=(user.data_limit - user.used_traffic + template.data_limit)
                if user.data_limit else template.data_limit, usage=0, note=note)
            bot.edit_message_text(
                f'''\
‼️ <b>If add template <u>Bandwidth</u> and <u>Time</u> to the user, the user will be this</b>:\n\n\
{text}\n\n\
<b>Add template <u>Bandwidth</u> and <u>Time</u> to user or Reset to <u>Template default</u></b>⁉️''',
                call.message.chat.id, call.message.message_id, parse_mode='html',
                reply_markup=BotKeyboard.charge_add_or_reset(
                    username=username, template_id=template_id))


@bot.callback_query_handler(cb_query_startswith('charge:'), is_admin=True)
def charge_command(call: types.CallbackQuery):
    username = call.data.split(":")[1]
    with GetDB() as db:
        templates = crud.get_user_templates(db)
        if not templates:
            return bot.answer_callback_query(call.id, "You don't have any User Templates!")

        db_user = crud.get_user(db, username)
        if not db_user:
            return bot.answer_callback_query(call.id, "User not found!", show_alert=True)

    bot.edit_message_text(
        f"{call.message.html_text}\n\n🔢 Select <b>User Template</b> to charge:",
        call.message.chat.id,
        call.message.message_id,
        parse_mode='html',
        reply_markup=BotKeyboard.templates_menu(
            {template.name: template.id for template in templates},
            username=username,
        )
    )


@bot.callback_query_handler(cb_query_equals('template_add_user'), is_admin=True)
def add_user_from_template_command(call: types.CallbackQuery):
    with GetDB() as db:
        templates = crud.get_user_templates(db)
        if not templates:
            return bot.answer_callback_query(call.id, "You don't have any User Templates!")

    bot.edit_message_text(
        "<b>Select a Template to create user from</b>:",
        call.message.chat.id,
        call.message.message_id,
        parse_mode='html',
        reply_markup=BotKeyboard.templates_menu({template.name: template.id for template in templates})
    )


@bot.callback_query_handler(cb_query_startswith('template_add_user:'), is_admin=True)
def add_user_from_template(call: types.CallbackQuery):
    template_id = int(call.data.split(":")[1])
    with GetDB() as db:
        template = crud.get_user_template(db, template_id)
        if not template:
            return bot.answer_callback_query(call.id, "Template not found!", show_alert=True)
        template = UserTemplateResponse.from_orm(template)

    text = get_template_info_text(
        template_id, data_limit=template.data_limit, expire_duration=template.expire_duration,
        username_prefix=template.username_prefix, username_suffix=template.username_suffix,
        inbounds=template.inbounds)
    if template.username_prefix:
        text += f"\n⚠️ Username will be prefixed with <code>{template.username_prefix}</code>"
    if template.username_suffix:
        text += f"\n⚠️ Username will be suffixed with <code>{template.username_suffix}</code>"

    mem_store.set(f"{call.message.chat.id}:template_id", template.id)
    template_msg = bot.edit_message_text(
        text,
        call.message.chat.id,
        call.message.message_id,
        parse_mode="HTML"
    )
    text = '👤 Enter username:\n⚠️ Username only can be 3 to 32 characters and contain a-z, A-Z, 0-9, and underscores in between.'
    msg = bot.send_message(
        call.message.chat.id,
        text,
        parse_mode="HTML",
        reply_markup=BotKeyboard.random_username(template_id=template.id)
    )
    schedule_delete_message(call.message.chat.id, template_msg.message_id, msg.id)
    bot.register_next_step_handler(template_msg, add_user_from_template_username_step)


@bot.callback_query_handler(cb_query_startswith('random'), is_admin=True)
def random_username(call: types.CallbackQuery):
    bot.clear_step_handler_by_chat_id(call.message.chat.id)
    template_id = int(call.data.split(":")[1] or 0)
    mem_store.delete(f'{call.message.chat.id}:template_id')

    characters = string.ascii_letters + '1234567890'
    username = random.choice(characters)
    username += ''.join(random.choices(characters, k=4))
    username += '_'
    username += ''.join(random.choices(characters, k=4))

    schedule_delete_message(call.message.chat.id, call.message.id)
    cleanup_messages(call.message.chat.id)

    if not template_id:
        msg = bot.send_message(call.message.chat.id,
                               '⬆️ Enter Data Limit (GB):\n⚠️ Send 0 for unlimited.',
                               reply_markup=BotKeyboard.inline_cancel_action())
        schedule_delete_message(call.message.chat.id, msg.id)
        return bot.register_next_step_handler(call.message, add_user_data_limit_step, username=username)

    with GetDB() as db:
        template = crud.get_user_template(db, template_id)
        if template.username_prefix:
            username = template.username_prefix + username
        if template.username_suffix:
            username += template.username_suffix

        template = UserTemplateResponse.from_orm(template)
    mem_store.set(f"{call.message.chat.id}:username", username)
    mem_store.set(f"{call.message.chat.id}:data_limit", template.data_limit)
    mem_store.set(f"{call.message.chat.id}:protocols", template.inbounds)
    now = datetime.now()
    today = datetime(
        year=now.year,
        month=now.month,
        day=now.day,
        hour=23,
        minute=59,
        second=59)
    expire_date = None
    if template.expire_duration:
        expire_date = today + relativedelta(seconds=template.expire_duration)
    mem_store.set(f"{call.message.chat.id}:expire_date", expire_date)

    text = f"📝 Creating user <code>{username}</code>\n" + get_template_info_text(
        id=template.id, data_limit=template.data_limit, expire_duration=template.expire_duration,
        username_prefix=template.username_prefix, username_suffix=template.username_suffix, inbounds=template.inbounds)

    bot.send_message(
        call.message.chat.id,
        text,
        parse_mode="HTML",
        reply_markup=BotKeyboard.select_protocols(
            template.inbounds,
            "create_from_template",
            username=username,
            data_limit=template.data_limit,
            expire_date=expire_date,))


def add_user_from_template_username_step(message: types.Message):
    template_id = mem_store.get(f"{message.chat.id}:template_id")
    if template_id is None:
        return bot.send_message(message.chat.id, "An error occured in the process! try again.")

    if not message.text:
        wait_msg = bot.send_message(message.chat.id, '❌ Username can not be empty.')
        schedule_delete_message(message.chat.id, wait_msg.message_id, message.message_id)
        return bot.register_next_step_handler(wait_msg, add_user_from_template_username_step)

    with GetDB() as db:
        username = message.text

        template = crud.get_user_template(db, template_id)
        if template.username_prefix:
            username = template.username_prefix + username
        if template.username_suffix:
            username += template.username_suffix

        match = re.match(r"^(?=\w{3,32}\b)[a-zA-Z0-9-_@.]+(?:_[a-zA-Z0-9-_@.]+)*$", username)
        if not match:
            wait_msg = bot.send_message(
                message.chat.id,
                '❌ Username only can be 3 to 32 characters and contain a-z, A-Z, 0-9, and underscores in between.')
            schedule_delete_message(message.chat.id, wait_msg.message_id, message.message_id)
            return bot.register_next_step_handler(wait_msg, add_user_from_template_username_step)

        if len(username) < 3:
            wait_msg = bot.send_message(
                message.chat.id,
                f"❌ Username can't be generated because is shorter than 32 characters! username: <code>{username}</code>",
                parse_mode="HTML")
            schedule_delete_message(message.chat.id, wait_msg.message_id, message.message_id)
            return bot.register_next_step_handler(wait_msg, add_user_from_template_username_step)
        elif len(username) > 32:
            wait_msg = bot.send_message(
                message.chat.id,
                f"❌ Username can't be generated because is longer than 32 characters! username: <code>{username}</code>",
                parse_mode="HTML")
            schedule_delete_message(message.chat.id, wait_msg.message_id, message.message_id)
            return bot.register_next_step_handler(wait_msg, add_user_from_template_username_step)

        if crud.get_user(db, username):
            wait_msg = bot.send_message(message.chat.id, '❌ Username already exists.')
            schedule_delete_message(message.chat.id, wait_msg.message_id, message.message_id)
            return bot.register_next_step_handler(wait_msg, add_user_from_template_username_step)
        template = UserTemplateResponse.from_orm(template)
    mem_store.set(f"{message.chat.id}:username", username)
    mem_store.set(f"{message.chat.id}:data_limit", template.data_limit)
    mem_store.set(f"{message.chat.id}:protocols", template.inbounds)
    now = datetime.now()
    today = datetime(
        year=now.year,
        month=now.month,
        day=now.day,
        hour=23,
        minute=59,
        second=59
    )
    expire_date = None
    if template.expire_duration:
        expire_date = today + relativedelta(seconds=template.expire_duration)
    mem_store.set(f"{message.chat.id}:expire_date", expire_date)

    text = f"📝 Creating user <code>{username}</code>\n" + get_template_info_text(
        id=template.id, data_limit=template.data_limit, expire_duration=template.expire_duration,
        username_prefix=template.username_prefix, username_suffix=template.username_suffix, inbounds=template.inbounds)

    bot.send_message(
        message.chat.id,
        text,
        parse_mode="HTML",
        reply_markup=BotKeyboard.select_protocols(
            template.inbounds,
            "create_from_template",
            username=username,
            data_limit=template.data_limit,
            expire_date=expire_date,
        )
    )
    schedule_delete_message(message.chat.id, message.id)
    cleanup_messages(message.chat.id)


@bot.callback_query_handler(cb_query_equals('add_user'), is_admin=True)
def add_user_command(call: types.CallbackQuery):
    try:
        bot.delete_message(call.message.chat.id, call.message.message_id)
    except:  # noqa
        pass
    username_msg = bot.send_message(
        call.message.chat.id,
        '👤 Enter username:\n⚠️Username only can be 3 to 32 characters and contain a-z, A-Z 0-9, and underscores in '
        'between.',
        reply_markup=BotKeyboard.random_username())
    schedule_delete_message(call.message.chat.id, username_msg.id)
    bot.register_next_step_handler(username_msg, add_user_username_step)


def add_user_username_step(message: types.Message):
    username = message.text
    if not username:
        wait_msg = bot.send_message(message.chat.id, '❌ Username can not be empty.')
        schedule_delete_message(message.chat.id, wait_msg.id)
        schedule_delete_message(message.chat.id, message.id)
        return bot.register_next_step_handler(wait_msg, add_user_username_step)
<<<<<<< HEAD
    if not re.match(r'^(?!.*__)(?!.*_$)\w{2,31}[a-zA-Z\d]$', username):
=======
    if not re.match(r"^(?=\w{3,32}\b)[a-zA-Z0-9-_@.]+(?:_[a-zA-Z0-9-_@.]+)*$", username):
>>>>>>> c77c6bab
        wait_msg = bot.send_message(
            message.chat.id,
            '❌ Username only can be 3 to 32 characters and contain a-z, A-Z, 0-9, and underscores in between.')
        schedule_delete_message(message.chat.id, wait_msg.id)
        schedule_delete_message(message.chat.id, message.id)
        return bot.register_next_step_handler(wait_msg, add_user_username_step)
    with GetDB() as db:
        if crud.get_user(db, username):
            wait_msg = bot.send_message(message.chat.id, '❌ Username already exists.')
            schedule_delete_message(message.chat.id, wait_msg.id)
            schedule_delete_message(message.chat.id, message.id)
            return bot.register_next_step_handler(wait_msg, add_user_username_step)
    schedule_delete_message(message.chat.id, message.id)
    cleanup_messages(message.chat.id)
    msg = bot.send_message(message.chat.id,
                           '⬆️ Enter Data Limit (GB):\n⚠️ Send 0 for unlimited.',
                           reply_markup=BotKeyboard.inline_cancel_action())
    schedule_delete_message(message.chat.id, msg.id)
    bot.register_next_step_handler(msg, add_user_data_limit_step, username=username)


def add_user_data_limit_step(message: types.Message, username: str):
    try:
        if float(message.text) < 0:
            wait_msg = bot.send_message(message.chat.id, '❌ Data limit must be greater or equal to 0.')
            schedule_delete_message(message.chat.id, wait_msg.id)
            schedule_delete_message(message.chat.id, message.id)
            return bot.register_next_step_handler(wait_msg, add_user_data_limit_step, username=username)
        data_limit = float(message.text) * 1024 * 1024 * 1024
    except ValueError:
        wait_msg = bot.send_message(message.chat.id, '❌ Data limit must be a number.')
        schedule_delete_message(message.chat.id, wait_msg.id)
        schedule_delete_message(message.chat.id, message.id)
        return bot.register_next_step_handler(wait_msg, add_user_data_limit_step, username=username)
    schedule_delete_message(message.chat.id, message.id)
    cleanup_messages(message.chat.id)
    msg = bot.send_message(
        message.chat.id,
        '⬆️ Enter Expire Date (YYYY-MM-DD)\nOr You Can Use Regex Symbol: ^[0-9]{1,3}(M|D) :\n⚠️ Send 0 for never expire.',
        reply_markup=BotKeyboard.inline_cancel_action())
    schedule_delete_message(message.chat.id, msg.id)
    bot.register_next_step_handler(msg, add_user_expire_step, username=username, data_limit=data_limit)


def add_user_expire_step(message: types.Message, username: str, data_limit: int):
    try:
        now = datetime.now()
        today = datetime(
            year=now.year,
            month=now.month,
            day=now.day,
            hour=23,
            minute=59,
            second=59
        )
        if re.match(r'^[0-9]{1,3}(M|m|D|d)$', message.text):
            expire_date = today
            number_pattern = r'^[0-9]{1,3}'
            number = int(re.findall(number_pattern, message.text)[0])
            symbol_pattern = r'(M|m|D|d)$'
            symbol = re.findall(symbol_pattern, message.text)[0].upper()
            if symbol == 'M':
                expire_date = today + relativedelta(months=number)
            elif symbol == 'D':
                expire_date = today + relativedelta(days=number)
        elif message.text != '0':
            expire_date = datetime.strptime(message.text, "%Y-%m-%d")
        else:
            expire_date = None
        if expire_date and expire_date < today:
            wait_msg = bot.send_message(message.chat.id, '❌ Expire date must be greater than today.')
            schedule_delete_message(message.chat.id, wait_msg.id)
            schedule_delete_message(message.chat.id, message.id)
            return bot.register_next_step_handler(
                wait_msg, add_user_expire_step, username=username, data_limit=data_limit)
    except ValueError:
        wait_msg = bot.send_message(
            message.chat.id,
            '❌ Expire date must be in YYYY-MM-DD format.\nOr You Can Use Regex Symbol: ^[0-9]{1,3}(M|D)')
        schedule_delete_message(message.chat.id, wait_msg.id)
        schedule_delete_message(message.chat.id, message.id)
        return bot.register_next_step_handler(wait_msg, add_user_expire_step, username=username, data_limit=data_limit)
    mem_store.set(f'{message.chat.id}:username', username)
    mem_store.set(f'{message.chat.id}:data_limit', data_limit)
    mem_store.set(f'{message.chat.id}:expire_date', expire_date)

    schedule_delete_message(message.chat.id, message.id)
    cleanup_messages(message.chat.id)
    bot.send_message(
        message.chat.id,
        'Select Protocols:\nUsernames: {}\nData Limit: {}\nExpiry Date {}'.format(
            mem_store.get(f'{message.chat.id}:username'),
            readable_size(mem_store.get(f'{message.chat.id}:data_limit'))
            if mem_store.get(f'{message.chat.id}:data_limit') else "Unlimited",
            mem_store.get(f'{message.chat.id}:expire_date').strftime("%Y-%m-%d")
            if mem_store.get(f'{message.chat.id}:expire_date') else 'Never'
        ),
        reply_markup=BotKeyboard.select_protocols({}, action="create")
    )


@bot.callback_query_handler(cb_query_startswith('select_inbound:'), is_admin=True)
def select_inbounds(call: types.CallbackQuery):
    if not (username := mem_store.get(f'{call.message.chat.id}:username')):
        return bot.answer_callback_query(call.id, '❌ No user selected.', show_alert=True)
    protocols: dict[str, list[str]] = mem_store.get(f'{call.message.chat.id}:protocols', {})
    _, inbound, action = call.data.split(':')
    for protocol, inbounds in xray.config.inbounds_by_protocol.items():
        for i in inbounds:
            if i['tag'] != inbound:
                continue
            if not inbound in protocols[protocol]:
                protocols[protocol].append(inbound)
            else:
                protocols[protocol].remove(inbound)
            if len(protocols[protocol]) < 1:
                del protocols[protocol]

    mem_store.set(f'{call.message.chat.id}:protocols', protocols)

    if action in ["edit", "create_from_template"]:
        return bot.edit_message_text(
            call.message.text,
            call.message.chat.id,
            call.message.message_id,
            reply_markup=BotKeyboard.select_protocols(
                protocols,
                "edit",
                username=username,
                data_limit=mem_store.get(f"{call.message.chat.id}:data_limit"),
                expire_date=mem_store.get(f"{call.message.chat.id}:expire_date"))
        )
    bot.edit_message_text(
        call.message.text,
        call.message.chat.id,
        call.message.message_id,
        reply_markup=BotKeyboard.select_protocols(protocols, "create")
    )


@bot.callback_query_handler(cb_query_startswith('select_protocol:'), is_admin=True)
def select_protocols(call: types.CallbackQuery):
    if not (username := mem_store.get(f'{call.message.chat.id}:username')):
        return bot.answer_callback_query(call.id, '❌ No user selected.', show_alert=True)
    protocols: dict[str, list[str]] = mem_store.get(f'{call.message.chat.id}:protocols', {})
    _, protocol, action = call.data.split(':')
    if protocol in protocols:
        del protocols[protocol]
    else:
        protocols.update(
            {protocol: [inbound['tag'] for inbound in xray.config.inbounds_by_protocol[protocol]]})
    mem_store.set(f'{call.message.chat.id}:protocols', protocols)

    if action == ["edit", "create_from_template"]:
        return bot.edit_message_text(
            call.message.text,
            call.message.chat.id,
            call.message.message_id,
            reply_markup=BotKeyboard.select_protocols(
                protocols,
                "edit",
                username=username,
                data_limit=mem_store.get(f"{call.message.chat.id}:data_limit"),
                expire_date=mem_store.get(f"{call.message.chat.id}:expire_date"))
        )
    bot.edit_message_text(
        call.message.text,
        call.message.chat.id,
        call.message.message_id,
        reply_markup=BotKeyboard.select_protocols(protocols, action="create")
    )


@bot.callback_query_handler(cb_query_startswith('confirm:'), is_admin=True)
def confirm_user_command(call: types.CallbackQuery):
    data = call.data.split(':')[1]
    chat_id = call.from_user.id
    full_name = call.from_user.full_name
    now = datetime.now()
    today = datetime(
        year=now.year,
        month=now.month,
        day=now.day,
        hour=23,
        minute=59,
        second=59)
    if data == 'delete':
        username = call.data.split(':')[2]
        with GetDB() as db:
            db_user = crud.get_user(db, username)
            crud.remove_user(db, db_user)
            xray.operations.remove_user(db_user)

        bot.edit_message_text(
            '✅ User deleted.',
            call.message.chat.id,
            call.message.message_id,
            reply_markup=BotKeyboard.main_menu()
        )
        if settings.get("telegram_logs_channel_id"):
            text = f'''\
🗑 <b>#Deleted #From_Bot</b>
➖➖➖➖➖➖➖➖➖
<b>Username :</b> <code>{db_user.username}</code>
<b>Traffic Limit :</b> <code>{readable_size(db_user.data_limit) if db_user.data_limit else "Unlimited"}</code>
<b>Expire Date :</b> <code>\
{datetime.fromtimestamp(db_user.expire).strftime('%H:%M:%S %Y-%m-%d') if db_user.expire else "Never"}</code>
➖➖➖➖➖➖➖➖➖
<b>By :</b> <a href="tg://user?id={chat_id}">{full_name}</a>'''
            try:
                bot.send_message(settings['telegram_logs_channel_id'], text, 'HTML')
            except:
                pass
    elif data == "suspend":
        username = call.data.split(":")[2]
        with GetDB() as db:
            db_user = crud.get_user(db, username)
            crud.update_user(db, db_user, UserModify(
                status=UserStatusModify.disabled))
            xray.operations.remove_user(db_user)
            user = UserResponse.from_orm(db_user)
            try:
                note = user.note or ' '
            except:
                note = None
        bot.edit_message_text(
            get_user_info_text(
                status='disabled',
                username=username,
                sub_url=user.subscription_url,
                data_limit=db_user.data_limit,
                usage=db_user.used_traffic,
                expire=db_user.expire,
                note=note
            ),
            call.message.chat.id,
            call.message.message_id,
            parse_mode='HTML',
            reply_markup=BotKeyboard.user_menu(user_info={
                'status': 'disabled',
                'username': db_user.username
            }, note=note))
        if settings.get("telegram_logs_channel_id"):
            text = f'''\
❌ <b>#Disabled  #From_Bot</b>
➖➖➖➖➖➖➖➖➖
<b>Username</b> : <code>{username}</code>
➖➖➖➖➖➖➖➖➖
<b>By :</b> <a href="tg://user?id={chat_id}">{full_name}</a>'''
            try:
                bot.send_message(settings['telegram_logs_channel_id'], text, 'HTML')
            except:
                pass
    elif data == "activate":
        username = call.data.split(":")[2]
        with GetDB() as db:
            db_user = crud.get_user(db, username)
            crud.update_user(db, db_user, UserModify(
                status=UserStatusModify.active))
            xray.operations.add_user(db_user)
            user = UserResponse.from_orm(db_user)
            try:
                note = user.note or ' '
            except:
                note = None
        bot.edit_message_text(
            get_user_info_text(
                status='active',
                username=username,
                sub_url=user.subscription_url,
                data_limit=db_user.data_limit,
                usage=db_user.used_traffic,
                expire=db_user.expire,
                note=note
            ),
            call.message.chat.id,
            call.message.message_id,
            parse_mode='HTML',
            reply_markup=BotKeyboard.user_menu(user_info={
                'status': 'active',
                'username': db_user.username
            }, note=note))
        if settings.get("telegram_logs_channel_id"):
            text = f'''\
✅ <b>#Activated  #From_Bot</b>
➖➖➖➖➖➖➖➖➖
<b>Username</b> : <code>{username}</code>
➖➖➖➖➖➖➖➖➖
<b>By :</b> <a href="tg://user?id={chat_id}">{full_name}</a>'''
            try:
                bot.send_message(settings['telegram_logs_channel_id'], text, 'HTML')
            except:
                pass
    elif data == 'reset_usage':
        username = call.data.split(":")[2]
        with GetDB() as db:
            db_user = crud.get_user(db, username)
            crud.reset_user_data_usage(db, db_user)
            user = UserResponse.from_orm(db_user)
            try:
                note = user.note or ' '
            except:
                note = None
        bot.edit_message_text(
            get_user_info_text(
                status=user.status,
                username=username,
                sub_url=user.subscription_url,
                data_limit=user.data_limit,
                usage=user.used_traffic,
                expire=user.expire,
                note=note
            ),
            call.message.chat.id,
            call.message.message_id,
            parse_mode='HTML',
            reply_markup=BotKeyboard.user_menu(user_info={
                'status': user.status,
                'username': user.username
            }, note=note))
        if settings.get("telegram_logs_channel_id"):
            text = f'''\
🔁 <b>#Reset_usage  #From_Bot</b>
➖➖➖➖➖➖➖➖➖
<b>Username</b> : <code>{username}</code>
➖➖➖➖➖➖➖➖➖
<b>By :</b> <a href="tg://user?id={chat_id}">{full_name}</a>'''
            try:
                bot.send_message(settings['telegram_logs_channel_id'], text, 'HTML')
            except:
                pass
    elif data == 'restart':
        m = bot.edit_message_text(
            '🔄 Restarting XRay core...', call.message.chat.id, call.message.message_id)
        config = xray.config.include_db_users()
        xray.core.restart(config)
        for node_id, node in list(xray.nodes.items()):
            if node.connected:
                xray.operations.restart_node(node_id, config)
        bot.edit_message_text(
            '✅ XRay core restarted successfully.',
            m.chat.id, m.message_id,
            reply_markup=BotKeyboard.main_menu()
        )

    elif data in ['charge_add', 'charge_reset']:
        _, _, username, template_id = call.data.split(":")
        with GetDB() as db:
            template = crud.get_user_template(db, template_id)
            if not template:
                return bot.answer_callback_query(call.id, "Template not found!", show_alert=True)
            template = UserTemplateResponse.from_orm(template)

            db_user = crud.get_user(db, username)
            if not db_user:
                return bot.answer_callback_query(call.id, "User not found!", show_alert=True)
            user = UserResponse.from_orm(db_user)

            inbounds = template.inbounds
            proxies = {p.type.value: p.settings for p in db_user.proxies}

            for protocol in xray.config.inbounds_by_protocol:
                if protocol in inbounds and protocol not in db_user.inbounds:
                    proxies.update({protocol: {}})
                elif protocol in db_user.inbounds and protocol not in inbounds:
                    del proxies[protocol]

            crud.reset_user_data_usage(db, db_user)
            if data == 'charge_reset':
                expire_date = None
                if template.expire_duration:
                    expire_date = today + relativedelta(seconds=template.expire_duration)
                modify = UserModify(
                    status=UserStatus.active,
                    expire=int(expire_date.timestamp()) if expire_date else 0,
                    data_limit=template.data_limit,
                )
            else:
                expire_date = None
                if template.expire_duration:
                    expire_date = (datetime.fromtimestamp(user.expire)
                                   if user.expire else today) + relativedelta(seconds=template.expire_duration)
                modify = UserModify(
                    status=UserStatus.active,
                    expire=int(expire_date.timestamp()) if expire_date else 0,
                    data_limit=(user.data_limit or 0) - user.used_traffic + template.data_limit,
                )
            db_user = crud.update_user(db, db_user, modify)
            xray.operations.add_user(db_user)

            try:
                note = user.note or ' '
            except:
                note = None
            text = get_user_info_text(
                status=db_user.status,
                username=username,
                sub_url=user.subscription_url,
                expire=db_user.expire,
                data_limit=db_user.data_limit,
                usage=db_user.used_traffic,
                note=note)

            bot.edit_message_text(
                f'🔋 User Successfully Charged!\n\n{text}',
                call.message.chat.id,
                call.message.message_id,
                parse_mode='html',
                reply_markup=BotKeyboard.user_menu(user_info={
                    'status': user.status,
                    'username': user.username
                }, note=note))
            if settings.get("telegram_logs_channel_id"):
                text = f'''\
🔋 <b>#Charged #{data.split('_')[1].title()} #From_Bot</b>
➖➖➖➖➖➖➖➖➖
<b>Template :</b> <code>{template.name}</code>
<b>Username :</b> <code>{user.username}</code>
➖➖➖➖➖➖➖➖➖
<u><b>Last status</b></u>
<b>├Traffic Limit :</b> <code>{readable_size(user.data_limit) if user.data_limit else "Unlimited"}</code>
<b>├Expire Date :</b> <code>\
{datetime.fromtimestamp(user.expire).strftime('%H:%M:%S %Y-%m-%d') if user.expire else "Never"}</code>
➖➖➖➖➖➖➖➖➖
<u><b>New status</b></u>
<b>├Traffic Limit :</b> <code>{readable_size(db_user.data_limit) if db_user.data_limit else "Unlimited"}</code>
<b>├Expire Date :</b> <code>\
{datetime.fromtimestamp(db_user.expire).strftime('%H:%M:%S %Y-%m-%d') if db_user.expire else "Never"}</code>
➖➖➖➖➖➖➖➖➖
<b>By :</b> <a href="tg://user?id={chat_id}">{full_name}</a>\
'''
                try:
                    bot.send_message(settings['telegram_logs_channel_id'], text, 'HTML')
                except:
                    pass

    elif data == 'edit_user':
        if (username := mem_store.get(f'{call.message.chat.id}:username')) is None:
            try:
                bot.delete_message(call.message.chat.id,
                                   call.message.message_id)
            except Exception:
                pass
            return bot.send_message(
                call.message.chat.id,
                '❌ Bot reload detected. Please start over.',
                reply_markup=BotKeyboard.main_menu()
            )

        if not mem_store.get(f'{call.message.chat.id}:protocols'):
            return bot.answer_callback_query(
                call.id,
                '❌ No inbounds selected.',
                show_alert=True
            )

        inbounds: dict[str, list[str]] = {
            k: v for k, v in mem_store.get(f'{call.message.chat.id}:protocols').items() if v}

        with GetDB() as db:
            db_user = crud.get_user(db, username)
            if not db_user:
                return bot.answer_callback_query(call.id, text=f"User not found!", show_alert=True)

            proxies = {p.type.value: p.settings for p in db_user.proxies}

            for protocol in xray.config.inbounds_by_protocol:
                if protocol in inbounds and protocol not in db_user.inbounds:
                    proxies.update({protocol: {'flow': TELEGRAM_DEFAULT_VLESS_FLOW} if
                                    TELEGRAM_DEFAULT_VLESS_FLOW and protocol == ProxyTypes.VLESS else {}})
                elif protocol in db_user.inbounds and protocol not in inbounds:
                    del proxies[protocol]

            modify = UserModify(
                expire=int(mem_store.get(f'{call.message.chat.id}:expire_date').timestamp())
                if mem_store.get(f'{call.message.chat.id}:expire_date') else 0, data_limit=mem_store.get(
                    f"{call.message.chat.id}:data_limit"),
                proxies=proxies, inbounds=inbounds)
            last_user = UserResponse.from_orm(db_user)
            db_user = crud.update_user(db, db_user, modify)

            user = UserResponse.from_orm(db_user)

        if user.status == UserStatus.active:
            xray.operations.update_user(db_user)
        else:
            xray.operations.remove_user(db_user)

        bot.answer_callback_query(call.id, "✅ User updated successfully.")

        try:
            note = user.note or ' '
        except:
            note = None
        text = get_user_info_text(
            status=user.status,
            username=user.username,
            sub_url=user.subscription_url,
            data_limit=user.data_limit,
            usage=user.used_traffic,
            expire=user.expire,
            note=note
        )
        bot.edit_message_text(
            text,
            call.message.chat.id,
            call.message.message_id,
            parse_mode="HTML",
            reply_markup=BotKeyboard.user_menu({
                'username': db_user.username,
                'status': db_user.status},
                note=note)
        )
        if settings.get("telegram_logs_channel_id"):
            tag = f'\n➖➖➖➖➖➖➖➖➖ \n<b>By :</b> <a href="tg://user?id={chat_id}">{full_name}</a>'
            if last_user.data_limit != user.data_limit:
                text = f'''\
📶 <b>#Traffic_Change #From_Bot</b>
➖➖➖➖➖➖➖➖➖
<b>Username :</b> <code>{user.username}</code>
<b>Last Traffic Limit :</b> <code>{readable_size(last_user.data_limit) if last_user.data_limit else "Unlimited"}</code>
<b>New Traffic Limit :</b> <code>{readable_size(user.data_limit) if user.data_limit else "Unlimited"}</code>{tag}'''
                try:
                    bot.send_message(settings['telegram_logs_channel_id'], text, 'HTML')
                except:
                    pass
            if last_user.expire != user.expire:
                text = f'''\
📅 <b>#Expiry_Change #From_Bot</b>
➖➖➖➖➖➖➖➖➖
<b>Username :</b> <code>{user.username}</code>
<b>Last Expire Date :</b> <code>\
{datetime.fromtimestamp(last_user.expire).strftime('%H:%M:%S %Y-%m-%d') if last_user.expire else "Never"}</code>
<b>New Expire Date :</b> <code>\
{datetime.fromtimestamp(user.expire).strftime('%H:%M:%S %Y-%m-%d') if user.expire else "Never"}</code>{tag}'''
                try:
                    bot.send_message(settings['telegram_logs_channel_id'], text, 'HTML')
                except:
                    pass
            if list(last_user.inbounds.values())[0] != list(user.inbounds.values())[0]:
                text = f'''\
⚙️ <b>#Inbounds_Change #From_Bot</b>
➖➖➖➖➖➖➖➖➖
<b>Username :</b> <code>{user.username}</code>
<b>Last Proxies :</b> <code>{", ".join(list(last_user.inbounds.values())[0])}</code>
<b>New Proxies :</b> <code>{", ".join(list(user.inbounds.values())[0])}</code>{tag}'''
                try:
                    bot.send_message(settings['telegram_logs_channel_id'], text, 'HTML')
                except:
                    pass

    elif data == 'add_user':
        if mem_store.get(f'{call.message.chat.id}:username') is None:
            try:
                bot.delete_message(call.message.chat.id,
                                   call.message.message_id)
            except Exception:
                pass
            return bot.send_message(
                call.message.chat.id,
                '❌ Bot reload detected. Please start over.',
                reply_markup=BotKeyboard.main_menu()
            )

        if not mem_store.get(f'{call.message.chat.id}:protocols'):
            return bot.answer_callback_query(
                call.id,
                '❌ No inbounds selected.',
                show_alert=True
            )

        inbounds: dict[str, list[str]] = {
            k: v for k, v in mem_store.get(f'{call.message.chat.id}:protocols').items() if v}
        proxies = {p: ({'flow': TELEGRAM_DEFAULT_VLESS_FLOW} if
                       TELEGRAM_DEFAULT_VLESS_FLOW and p == ProxyTypes.VLESS else {}) for p in inbounds}

        new_user = UserCreate(
            username=mem_store.get(f'{call.message.chat.id}:username'),
            expire=int(mem_store.get(f'{call.message.chat.id}:expire_date').timestamp())
            if mem_store.get(f'{call.message.chat.id}:expire_date') else None,
            data_limit=mem_store.get(f'{call.message.chat.id}:data_limit')
            if mem_store.get(f'{call.message.chat.id}:data_limit') else None,
            proxies=proxies,
            inbounds=inbounds)

        for proxy_type in new_user.proxies:
            if not xray.config.inbounds_by_protocol.get(proxy_type):
                return bot.answer_callback_query(
                    call.id,
                    f'❌ Protocol {proxy_type} is disabled on your server',
                    show_alert=True
                )

        try:
            with GetDB() as db:
                db_user = crud.create_user(db, new_user)
                proxies = db_user.proxies
                user = UserResponse.from_orm(db_user)
        except sqlalchemy.exc.IntegrityError:
            db.rollback()
            return bot.answer_callback_query(
                call.id,
                '❌ Username already exists.',
                show_alert=True
            )

        xray.operations.add_user(db_user)

        try:
            note = user.note or ' '
        except:
            note = None
        text = get_user_info_text(
            status=user.status,
            username=user.username,
            sub_url=user.subscription_url,
            data_limit=user.data_limit,
            usage=user.used_traffic,
            expire=user.expire,
            note=note
        )
        bot.edit_message_text(
            text,
            call.message.chat.id,
            call.message.message_id,
            parse_mode="HTML",
            reply_markup=BotKeyboard.user_menu(user_info={'status': user.status, 'username': user.username}, note=note))

        if settings.get("telegram_logs_channel_id"):
            text = f'''\
🆕 <b>#Created #From_Bot</b>
➖➖➖➖➖➖➖➖➖
<b>Username :</b> <code>{user.username}</code>
<b>Traffic Limit :</b> <code>{readable_size(user.data_limit) if user.data_limit else "Unlimited"}</code>
<b>Expire Date :</b> <code>\
{datetime.fromtimestamp(user.expire).strftime('%H:%M:%S %Y-%m-%d') if user.expire else "Never"}</code>
<b>Proxies :</b> <code>{"" if not proxies else ", ".join([proxy.type for proxy in proxies])}</code>
➖➖➖➖➖➖➖➖➖
<b>By :</b> <a href="tg://user?id={chat_id}">{full_name}</a>'''
            try:
                bot.send_message(settings['telegram_logs_channel_id'], text, 'HTML')
            except:
                pass

    elif data in ['delete_expired', 'delete_limited']:
        bot.edit_message_text(
            '⏳ <b>In Progress...</b>',
            call.message.chat.id,
            call.message.message_id,
            parse_mode="HTML")
        with GetDB() as db:
            depleted_users = crud.get_users(
                db, status=[UserStatus.limited if data == 'delete_limited' else UserStatus.expired])
            file_name = f'{data[8:]}_users_{int(now.timestamp()*1000)}.txt'
            with open(file_name, 'w') as f:
                f.write('USERNAME\tEXIPRY\tUSAGE/LIMIT\tSTATUS\n')
                deleted = 0
                for user in depleted_users:
                    try:
                        crud.remove_user(db, user)
                        xray.operations.remove_user(user)
                        deleted += 1
                        f.write(
                            f'{user.username}\
\t{datetime.fromtimestamp(user.expire) if user.expire else "never"}\
\t{readable_size(user.used_traffic) if user.used_traffic else 0}\
/{readable_size(user.data_limit) if user.data_limit else "Unlimited"}\
\t{user.status}\n')
                    except:
                        db.rollback()
            bot.edit_message_text(
                f'✅ <code>{deleted}</code>/<code>{len(depleted_users)}</code> <b>{data[7:].title()} Users Deleted</b>',
                call.message.chat.id,
                call.message.message_id,
                parse_mode="HTML",
                reply_markup=BotKeyboard.main_menu())
            if settings.get("telegram_logs_channel_id"):
                text = f'''\
🗑 <b>#Delete #{data[7:].title()} #From_Bot</b>
➖➖➖➖➖➖➖➖➖
<b>Count:</b> <code>{deleted}</code>
➖➖➖➖➖➖➖➖➖
<b>By :</b> <a href="tg://user?id={chat_id}">{full_name}</a>'''
                try:
<<<<<<< HEAD
                    bot.send_document(settings['telegram_logs_channel_id'], open(
=======
                    bot.send_document(TELEGRAM_LOGGER_CHANNEL_ID, open(
>>>>>>> c77c6bab
                        file_name, 'rb'), caption=text, parse_mode='HTML')
                    os.remove(file_name)
                except:
                    pass
    elif data == 'add_data':
        schedule_delete_message(
            call.message.chat.id,
            bot.send_message(chat_id, '⏳ <b>In Progress...</b>', 'HTML').id)
        data_limit = float(call.data.split(":")[2]) * 1024 * 1024 * 1024
        with GetDB() as db:
            users = crud.get_users(db)
            counter = 0
            file_name = f'new_data_limit_users_{int(now.timestamp()*1000)}.txt'
            with open(file_name, 'w') as f:
                f.write('USERNAME\tEXIPRY\tUSAGE/LIMIT\tSTATUS\n')
                for user in users:
                    try:
                        if user.data_limit and user.status not in [UserStatus.limited, UserStatus.expired]:
                            user = crud.update_user(db, user, UserModify(data_limit=(user.data_limit + data_limit)))
                            counter += 1
                            f.write(
                                f'{user.username}\
\t{datetime.fromtimestamp(user.expire) if user.expire else "never"}\
\t{readable_size(user.used_traffic) if user.used_traffic else 0}\
/{readable_size(user.data_limit) if user.data_limit else "Unlimited"}\
\t{user.status}\n')
                    except:
                        db.rollback()
            cleanup_messages(chat_id)
            bot.send_message(
                chat_id,
                f'✅ <b>{counter}/{len(users)} Users</b> Data Limit according to <code>{"+" if data_limit > 0 else "-"}{readable_size(abs(data_limit))}</code>',
                'HTML',
                reply_markup=BotKeyboard.main_menu())
            if settings.get("telegram_logs_channel_id"):
                text = f'''\
📶 <b>#Traffic_Change #From_Bot</b>
➖➖➖➖➖➖➖➖➖
<b>According to:</b> <code>{"+" if data_limit > 0 else "-"}{readable_size(abs(data_limit))}</code>
<b>Count:</b> <code>{counter}</code>
➖➖➖➖➖➖➖➖➖
<b>By :</b> <a href="tg://user?id={chat_id}">{full_name}</a>'''
                try:
<<<<<<< HEAD
                    bot.send_document(settings['telegram_logs_channel_id'], open(
=======
                    bot.send_document(TELEGRAM_LOGGER_CHANNEL_ID, open(
>>>>>>> c77c6bab
                        file_name, 'rb'), caption=text, parse_mode='HTML')
                    os.remove(file_name)
                except:
                    pass

    elif data == 'add_time':
        schedule_delete_message(
            call.message.chat.id,
            bot.send_message(chat_id, '⏳ <b>In Progress...</b>', 'HTML').id)
        days = int(call.data.split(":")[2])
        with GetDB() as db:
            users = crud.get_users(db)
            counter = 0
            file_name = f'new_expiry_users_{int(now.timestamp()*1000)}.txt'
            with open(file_name, 'w') as f:
                f.write('USERNAME\tEXIPRY\tUSAGE/LIMIT\tSTATUS\n')
                for user in users:
                    try:
                        if user.expire and user.status not in [UserStatus.limited, UserStatus.expired]:
                            user = crud.update_user(
                                db, user,
                                UserModify(
                                    expire=int(
                                        (datetime.fromtimestamp(user.expire) + relativedelta(days=days)).timestamp())))
                            counter += 1
                            f.write(
                                f'{user.username}\
\t{datetime.fromtimestamp(user.expire) if user.expire else "never"}\
\t{readable_size(user.used_traffic) if user.used_traffic else 0}\
/{readable_size(user.data_limit) if user.data_limit else "Unlimited"}\
\t{user.status}\n')
                    except:
                        db.rollback()
            cleanup_messages(chat_id)
            bot.send_message(
                chat_id,
                f'✅ <b>{counter}/{len(users)} Users</b> Expiry Changes according to {days} Days',
                'HTML',
                reply_markup=BotKeyboard.main_menu())
            if settings.get("telegram_logs_channel_id"):
                text = f'''\
📅 <b>#Expiry_Change #From_Bot</b>
➖➖➖➖➖➖➖➖➖
<b>According to:</b> <code>{days} Days</code>
<b>Count:</b> <code>{counter}</code>
➖➖➖➖➖➖➖➖➖
<b>By :</b> <a href="tg://user?id={chat_id}">{full_name}</a>'''
                try:
<<<<<<< HEAD
                    bot.send_document(settings['telegram_logs_channel_id'], open(
=======
                    bot.send_document(TELEGRAM_LOGGER_CHANNEL_ID, open(
>>>>>>> c77c6bab
                        file_name, 'rb'), caption=text, parse_mode='HTML')
                    os.remove(file_name)
                except:
                    pass
    elif data in ['inbound_add', 'inbound_remove']:
        bot.edit_message_text(
            '⏳ <b>In Progress...</b>',
            call.message.chat.id,
            call.message.message_id,
            parse_mode="HTML")
        inbound = call.data.split(":")[2]
        with GetDB() as db:
            users = crud.get_users(db)
            unsuccessful = 0
            for user in users:
                inbound_tags = [j for i in user.inbounds for j in user.inbounds[i]]
                protocol = xray.config.inbounds_by_tag[inbound]['protocol']
                new_inbounds = user.inbounds
                if data == 'inbound_add':
                    if inbound not in inbound_tags:
                        if protocol in list(new_inbounds.keys()):
                            new_inbounds[protocol].append(inbound)
                        else:
                            new_inbounds[protocol] = [inbound]
                elif data == 'inbound_remove':
                    if inbound in inbound_tags:
                        if len(new_inbounds[protocol]) == 1:
                            del new_inbounds[protocol]
                        else:
                            new_inbounds[protocol].remove(inbound)
                if (data == 'inbound_remove' and inbound in inbound_tags)\
                        or (data == 'inbound_add' and inbound not in inbound_tags):
                    proxies = {p.type.value: p.settings for p in user.proxies}
                    for protocol in xray.config.inbounds_by_protocol:
                        if protocol in new_inbounds and protocol not in user.inbounds:
                            proxies.update({protocol: {'flow': TELEGRAM_DEFAULT_VLESS_FLOW} if
                                            TELEGRAM_DEFAULT_VLESS_FLOW and protocol == ProxyTypes.VLESS else {}})
                        elif protocol in user.inbounds and protocol not in new_inbounds:
                            del proxies[protocol]
                    try:
                        user = crud.update_user(db, user, UserModify(inbounds=new_inbounds, proxies=proxies))
                        if user.status == UserStatus.active:
                            xray.operations.update_user(user)
                    except:
                        db.rollback()
                        unsuccessful += 1

            bot.edit_message_text(
                f'✅ <b>{data[8:].title()}</b> <code>{inbound}</code> <b>Users Successfully</b>' +
                (f'\n Unsuccessful: <code>{unsuccessful}</code>' if unsuccessful else ''),
                call.message.chat.id,
                call.message.message_id,
                parse_mode="HTML",
                reply_markup=BotKeyboard.main_menu())

            if settings.get("telegram_logs_channel_id"):
                text = f'''\
✏️ <b>#Modified #Inbound_{data[8:].title()} #From_Bot</b>
➖➖➖➖➖➖➖➖➖
<b>Inbound:</b> <code>{inbound}</code> 
➖➖➖➖➖➖➖➖➖
<b>By :</b> <a href="tg://user?id={chat_id}">{full_name}</a>'''
                try:
                    bot.send_message(settings['telegram_logs_channel_id'], text, 'HTML')
                except:
                    pass

    elif data == 'revoke_sub':
        username = call.data.split(":")[2]
        with GetDB() as db:
            db_user = crud.get_user(db, username)
            if not db_user:
                return bot.answer_callback_query(call.id, text=f"User not found!", show_alert=True)
            db_user = crud.revoke_user_sub(db, db_user)
            user = UserResponse.from_orm(db_user)
            try:
                note = user.note or ' '
            except:
                note = None
        text = get_user_info_text(
            status=user.status,
            username=user.username,
            sub_url=user.subscription_url,
            expire=user.expire,
            data_limit=user.data_limit,
            usage=user.used_traffic,
            note=note)
        bot.edit_message_text(
            f'✅ Subscription Successfully Revoked!\n\n{text}',
            call.message.chat.id,
            call.message.message_id,
            parse_mode="HTML",
            reply_markup=BotKeyboard.user_menu(user_info={'status': user.status, 'username': user.username}, note=note))

<<<<<<< HEAD
        if settings.get("telegram_logs_channel_id"):
=======
        if TELEGRAM_LOGGER_CHANNEL_ID:
>>>>>>> c77c6bab
            text = f'''\
🚫 <b>#Revoke_sub #From_Bot</b>
➖➖➖➖➖➖➖➖➖
<b>Username:</b> <code>{username}</code> 
➖➖➖➖➖➖➖➖➖
<b>By :</b> <a href="tg://user?id={chat_id}">{full_name}</a>'''
            try:
<<<<<<< HEAD
                bot.send_message(settings['telegram_logs_channel_id'], text, 'HTML')
=======
                bot.send_message(TELEGRAM_LOGGER_CHANNEL_ID, text, 'HTML')
>>>>>>> c77c6bab
            except:
                pass


@bot.message_handler(func=lambda message: True, is_admin=True)
def search(message: types.Message):
    with GetDB() as db:
        db_user = crud.get_user(db, message.text)
        if not db_user:
            return bot.reply_to(message, '❌ User not found.')
        user = UserResponse.from_orm(db_user)
        try:
            note = user.note or ' '
        except:
            note = None
    text = get_user_info_text(
        status=user.status,
        username=user.username,
        sub_url=user.subscription_url,
        expire=user.expire,
        data_limit=user.data_limit,
        usage=user.used_traffic,
        note=note)
    return bot.reply_to(message, text, parse_mode="html", reply_markup=BotKeyboard.user_menu(user_info={
        'status': user.status,
        'username': user.username
    }, note=note))<|MERGE_RESOLUTION|>--- conflicted
+++ resolved
@@ -1079,11 +1079,7 @@
         schedule_delete_message(message.chat.id, wait_msg.id)
         schedule_delete_message(message.chat.id, message.id)
         return bot.register_next_step_handler(wait_msg, add_user_username_step)
-<<<<<<< HEAD
-    if not re.match(r'^(?!.*__)(?!.*_$)\w{2,31}[a-zA-Z\d]$', username):
-=======
     if not re.match(r"^(?=\w{3,32}\b)[a-zA-Z0-9-_@.]+(?:_[a-zA-Z0-9-_@.]+)*$", username):
->>>>>>> c77c6bab
         wait_msg = bot.send_message(
             message.chat.id,
             '❌ Username only can be 3 to 32 characters and contain a-z, A-Z, 0-9, and underscores in between.')
@@ -1768,11 +1764,7 @@
 ➖➖➖➖➖➖➖➖➖
 <b>By :</b> <a href="tg://user?id={chat_id}">{full_name}</a>'''
                 try:
-<<<<<<< HEAD
                     bot.send_document(settings['telegram_logs_channel_id'], open(
-=======
-                    bot.send_document(TELEGRAM_LOGGER_CHANNEL_ID, open(
->>>>>>> c77c6bab
                         file_name, 'rb'), caption=text, parse_mode='HTML')
                     os.remove(file_name)
                 except:
@@ -1816,11 +1808,7 @@
 ➖➖➖➖➖➖➖➖➖
 <b>By :</b> <a href="tg://user?id={chat_id}">{full_name}</a>'''
                 try:
-<<<<<<< HEAD
                     bot.send_document(settings['telegram_logs_channel_id'], open(
-=======
-                    bot.send_document(TELEGRAM_LOGGER_CHANNEL_ID, open(
->>>>>>> c77c6bab
                         file_name, 'rb'), caption=text, parse_mode='HTML')
                     os.remove(file_name)
                 except:
@@ -1869,11 +1857,7 @@
 ➖➖➖➖➖➖➖➖➖
 <b>By :</b> <a href="tg://user?id={chat_id}">{full_name}</a>'''
                 try:
-<<<<<<< HEAD
                     bot.send_document(settings['telegram_logs_channel_id'], open(
-=======
-                    bot.send_document(TELEGRAM_LOGGER_CHANNEL_ID, open(
->>>>>>> c77c6bab
                         file_name, 'rb'), caption=text, parse_mode='HTML')
                     os.remove(file_name)
                 except:
@@ -1968,11 +1952,7 @@
             parse_mode="HTML",
             reply_markup=BotKeyboard.user_menu(user_info={'status': user.status, 'username': user.username}, note=note))
 
-<<<<<<< HEAD
         if settings.get("telegram_logs_channel_id"):
-=======
-        if TELEGRAM_LOGGER_CHANNEL_ID:
->>>>>>> c77c6bab
             text = f'''\
 🚫 <b>#Revoke_sub #From_Bot</b>
 ➖➖➖➖➖➖➖➖➖
@@ -1980,11 +1960,7 @@
 ➖➖➖➖➖➖➖➖➖
 <b>By :</b> <a href="tg://user?id={chat_id}">{full_name}</a>'''
             try:
-<<<<<<< HEAD
                 bot.send_message(settings['telegram_logs_channel_id'], text, 'HTML')
-=======
-                bot.send_message(TELEGRAM_LOGGER_CHANNEL_ID, text, 'HTML')
->>>>>>> c77c6bab
             except:
                 pass
 
