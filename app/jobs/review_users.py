--- conflicted
+++ resolved
@@ -4,11 +4,7 @@
 from app import logger, scheduler, xray
 from app.db import GetDB, get_users, update_user_status
 from app.models.user import UserStatus
-<<<<<<< HEAD
-=======
 from app.utils import report
-from app.utils.xray import xray_config_include_db_clients
->>>>>>> 66069bce
 
 
 def review():
