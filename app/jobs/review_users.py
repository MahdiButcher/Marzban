--- conflicted
+++ resolved
@@ -84,21 +84,5 @@
 
             logger.info(f"User \"{user.username}\" status changed to {status}")
 
-<<<<<<< HEAD
-        for user in get_users(db, status=UserStatus.expired):
-
-            active = user.expire and user.expire >= now.timestamp()
-            if active:
-                status = UserStatus.active
-            else:
-                continue
-
-            update_user_status(db, user, status)
-            xray.operations.add_user(user)
-
-            logger.info(f"User \"{user.username}\" status fixed.")
-
-=======
->>>>>>> c77c6bab
 
 scheduler.add_job(review, 'interval', seconds=5, coalesce=True, max_instances=1)