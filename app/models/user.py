--- conflicted
+++ resolved
@@ -75,15 +75,8 @@
     on_hold_timeout: Optional[Union[datetime, None]] = Field(None, nullable=True)
 
     auto_delete_in_days: Optional[int] = Field(None, nullable=True)
-<<<<<<< HEAD
 
     @field_validator("proxies", pre=True, always=True)
-=======
-    
-    next_plan: Optional[NextPlanModel] = Field(None, nullable=True)
-        
-    @validator("proxies", pre=True, always=True)
->>>>>>> 4f6d3136
     def validate_proxies(cls, v, values, **kwargs):
         if not v:
             raise ValueError("Each user needs at least one proxy")
@@ -120,7 +113,6 @@
 class UserCreate(User):
     username: str
     status: UserStatusCreate = None
-<<<<<<< HEAD
     model_config = ConfigDict(json_schema_extra={
         "example": {
             "username": "user1234",
@@ -139,35 +131,6 @@
             "note": "",
             "on_hold_timeout": "2023-11-03T20:30:00",
             "on_hold_expire_duration": 0,
-=======
-
-    class Config:
-        schema_extra = {
-            "example": {
-                "username": "user1234",
-                "proxies": {
-                    "vmess": {"id": "35e4e39c-7d5c-4f4b-8b71-558e4f37ff53"},
-                    "vless": {},
-                },
-                "inbounds": {
-                    "vmess": ["VMess TCP", "VMess Websocket"],
-                    "vless": ["VLESS TCP REALITY", "VLESS GRPC REALITY"],
-                },
-                "next_plan": {
-                    "data_limit": 0,
-                    "expire": 0,
-                    "add_remaining_traffic": False,
-                    "fire_on_either": True
-                },
-                "expire": 0,
-                "data_limit": 0,
-                "data_limit_reset_strategy": "no_reset",
-                "status": "active",
-                "note": "",
-                "on_hold_timeout": "2023-11-03T20:30:00",
-                "on_hold_expire_duration": 0,
-            }
->>>>>>> 4f6d3136
         }
     })
 
@@ -232,7 +195,6 @@
 class UserModify(User):
     status: UserStatusModify = None
     data_limit_reset_strategy: UserDataLimitResetStrategy = None
-<<<<<<< HEAD
     model_config = ConfigDict(json_schema_extra={
         "example": {
             "proxies": {
@@ -250,34 +212,6 @@
             "note": "",
             "on_hold_timeout": "2023-11-03T20:30:00",
             "on_hold_expire_duration": 0,
-=======
-
-    class Config:
-        schema_extra = {
-            "example": {
-                "proxies": {
-                    "vmess": {"id": "35e4e39c-7d5c-4f4b-8b71-558e4f37ff53"},
-                    "vless": {},
-                },
-                "inbounds": {
-                    "vmess": ["VMess TCP", "VMess Websocket"],
-                    "vless": ["VLESS TCP REALITY", "VLESS GRPC REALITY"],
-                },
-                "next_plan": {
-                    "data_limit": 0,
-                    "expire": 0,
-                    "add_remaining_traffic": False,
-                    "fire_on_either": True
-                },
-                "expire": 0,
-                "data_limit": 0,
-                "data_limit_reset_strategy": "no_reset",
-                "status": "active",
-                "note": "",
-                "on_hold_timeout": "2023-11-03T20:30:00",
-                "on_hold_expire_duration": 0,
-            }
->>>>>>> 4f6d3136
         }
     })
 
