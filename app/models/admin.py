from typing import Optional

from fastapi import Depends, HTTPException, status
from fastapi.security import OAuth2PasswordBearer
from passlib.context import CryptContext
from pydantic import field_validator, ConfigDict, BaseModel

from app.db import Session, crud, get_db
from app.utils.jwt import get_admin_payload
from config import SUDOERS

pwd_context = CryptContext(schemes=["bcrypt"], deprecated="auto")
oauth2_scheme = OAuth2PasswordBearer(tokenUrl="/api/admin/token")  # Admin view url


class Token(BaseModel):
    access_token: str
    token_type: str = "bearer"


class Admin(BaseModel):
    username: str
    is_sudo: bool
<<<<<<< HEAD
    telegram_id: Optional[int] = None
    discord_webhook: Optional[str] = None
    model_config = ConfigDict(from_attributes=True)
=======
    telegram_id: Optional[int]
    discord_webhook: Optional[str]
    users_usage: Optional[int]

    class Config:
        orm_mode = True
>>>>>>> 4f6d3136

    @classmethod
    def get_admin(cls, token: str, db: Session):
        payload = get_admin_payload(token)
        if not payload:
            return

        if payload['username'] in SUDOERS and payload['is_sudo'] is True:
            return cls(username=payload['username'], is_sudo=True)

        dbadmin = crud.get_admin(db, payload['username'])
        if not dbadmin:
            return

        if dbadmin.password_reset_at:
            if not payload.get("created_at"):
                return
            if dbadmin.password_reset_at > payload.get("created_at"):
                return

        return cls.from_orm(dbadmin)

    @classmethod
    def get_current(cls,
                    db: Session = Depends(get_db),
                    token: str = Depends(oauth2_scheme)):
        admin = cls.get_admin(token, db)
        if not admin:
            raise HTTPException(
                status_code=status.HTTP_401_UNAUTHORIZED,
                detail="Could not validate credentials",
                headers={"WWW-Authenticate": "Bearer"},
            )

        return admin

    @classmethod
    def check_sudo_admin(cls,
                        db: Session = Depends(get_db),
                        token: str = Depends(oauth2_scheme)):
        admin = cls.get_admin(token, db)
        if not admin:
            raise HTTPException(
                status_code=status.HTTP_401_UNAUTHORIZED,
                detail="Could not validate credentials",
                headers={"WWW-Authenticate": "Bearer"},
            )
        if not admin.is_sudo:
            raise HTTPException(
                status_code=status.HTTP_403_FORBIDDEN,
                detail="You're not allowed"
            )
        return admin

class AdminCreate(Admin):
    password: str
    telegram_id: Optional[int] = None
    discord_webhook: Optional[str] = None

    @property
    def hashed_password(self):
        return pwd_context.hash(self.password)

    @field_validator("discord_webhook")
    @classmethod
    def validate_discord_webhook(cls, value):
        if value and not value.startswith("https://discord.com"):
            raise ValueError("Discord webhook must start with 'https://discord.com'")
        return value


class AdminModify(BaseModel):
    password: Optional[str] = None
    is_sudo: bool
    telegram_id: Optional[int] = None
    discord_webhook: Optional[str] = None

    @property
    def hashed_password(self):
        if self.password:
            return pwd_context.hash(self.password)

    @field_validator("discord_webhook")
    @classmethod
    def validate_discord_webhook(cls, value):
        if value and not value.startswith("https://discord.com"):
            raise ValueError("Discord webhook must start with 'https://discord.com'")
        return value


class AdminPartialModify(AdminModify):
    __annotations__ = {k: Optional[v] for k, v in AdminModify.__annotations__.items()}


class AdminInDB(Admin):
    username: str
    hashed_password: str

    def verify_password(self, plain_password):
        return pwd_context.verify(plain_password, self.hashed_password)

class AdminValidationResult(BaseModel):
    username: str
    is_sudo: bool<|MERGE_RESOLUTION|>--- conflicted
+++ resolved
@@ -21,18 +21,9 @@
 class Admin(BaseModel):
     username: str
     is_sudo: bool
-<<<<<<< HEAD
     telegram_id: Optional[int] = None
     discord_webhook: Optional[str] = None
     model_config = ConfigDict(from_attributes=True)
-=======
-    telegram_id: Optional[int]
-    discord_webhook: Optional[str]
-    users_usage: Optional[int]
-
-    class Config:
-        orm_mode = True
->>>>>>> 4f6d3136
 
     @classmethod
     def get_admin(cls, token: str, db: Session):
