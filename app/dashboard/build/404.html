--- conflicted
+++ resolved
@@ -33,18 +33,12 @@
     <meta name="msapplication-TileColor" content="#2b5797" />
     <meta name="msapplication-config" content="/statics/favicon/browserconfig.xml" />
     <meta name="theme-color" content="#3B81F6" />
-<<<<<<< HEAD
     <script type="module" crossorigin src="/statics/index.3bb18fb7.js"></script>
     <link rel="modulepreload" crossorigin href="/statics/vendor.036e894c.js">
     <link rel="stylesheet" href="/statics/index.f28ccb15.css">
-=======
-    <script type="module" crossorigin src="/dashboard/assets/index.e4d0de37.js"></script>
-    <link rel="modulepreload" crossorigin href="/dashboard/assets/vendor.c355c8ef.js">
-    <link rel="stylesheet" href="/dashboard/assets/index.07af90b2.css">
->>>>>>> 69dd7465
   </head>
   <body>
     <div id="root"></div>
-    
+
   </body>
 </html>